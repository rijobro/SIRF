--- conflicted
+++ resolved
@@ -106,65 +106,6 @@
    env: EXTRA_BUILD_FLAGS="-DDEVEL_BUILD=ON -DUSE_SYSTEM_Boost=ON -DUSE_SYSTEM_FFTW3=OFF -DUSE_SYSTEM_HDF5=OFF -DUSE_SYSTEM_SWIG=ON -DUSE_ITK=ON" MATRIX_EVAL="CC=gcc CXX=g++" PYMVER=3
  - os: linux
    python: 3
-<<<<<<< HEAD
-   # -boost +itk +fftw3 +hdf5
-   env: EXTRA_BUILD_FLAGS="-DUSE_SYSTEM_Boost=OFF -DUSE_ITK=ON -DUSE_SYSTEM_FFTW3=ON -DUSE_SYSTEM_HDF5=ON" MATRIX_EVAL="CC=gcc-6 CXX=g++-6" PYMVER=3
- # - os: osx
- #   python: 2.7
- #   # +boost +itk -hdf5 +swig
- #   env: EXTRA_BUILD_FLAGS="-DUSE_SYSTEM_Boost=ON -DUSE_ITK=ON -DUSE_SYSTEM_HDF5=OFF -DUSE_SYSTEM_SWIG=ON" MATRIX_EVAL="CC=gcc CXX=g++" PYMVER=2
-
-env:
- global:
-  # Need STIR_TAG=master at present, see https://github.com/CCPPETMR/SIRF/issues/366
-  - BUILD_FLAGS="-DCMAKE_BUILD_TYPE=Release -DSTIR_URL=https://github.com/NikEfth/STIR -DSTIR_TAG=Scatter_simulation"
-  # don't use too many threads - may crash
-  - MAKEFLAGS="-j 2"
-
-# Ubuntu 14.04 LTS
-dist: trusty
-
-# No need for sudo
-sudo: false
-
-# Compilation dependencies
-addons:
- apt:
-  sources:
-   - ubuntu-toolchain-r-test
-  packages:
-   - git-core
-   - build-essential
-   - g++-6
-   - g++-7
-   - libboost-all-dev
-   - libhdf5-serial-dev
-   - libfftw3-dev
-   - python-dev
-   - python3-dev
-   - python-tk
-   - python3-tk
-   - libopenblas-dev
-   - libatlas-base-dev
-   - liblapack-dev
-   - libxml2-dev
-   - libarmadillo-dev
-   - libgtest-dev
-   - libplplot-dev
-   - swig
-   - ccache
-   # for building ACE (note: Trusty only)
-   - realpath
-   # not in whitelist
-   - libxslt-dev
-   - libace-dev
-   # - root-system-bin
-
-# cache C/C++/pip
-cache:
-  - ccache
-  - pip
-=======
    # -boost +itk +fftw3 +hdf5 +vtk
    env: EXTRA_BUILD_FLAGS="-DUSE_SYSTEM_Boost=OFF -DUSE_ITK=ON -DUSE_SYSTEM_FFTW3=ON -DUSE_SYSTEM_HDF5=ON -DUSE_VTK=ON -DUSE_SYSTEM_VTK=ON" MATRIX_EVAL="CC=gcc-6 CXX=g++-6" PYMVER=3
  - os: osx
@@ -172,7 +113,6 @@
    # +boost +itk -hdf5 +swig +vtk
    osx_image: xcode11.2
    env: EXTRA_BUILD_FLAGS="-DUSE_SYSTEM_Boost=ON -DUSE_ITK=ON -DUSE_SYSTEM_HDF5=OFF -DUSE_SYSTEM_SWIG=ON -DUSE_VTK=ON -DUSE_SYSTEM_VTK=ON" MATRIX_EVAL="CC=gcc CXX=g++" PYMVER=3
->>>>>>> 0721ed93
 
 before_install:
 # Set C and C++ compiler etc using trick from
