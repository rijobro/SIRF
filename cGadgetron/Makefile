--- conflicted
+++ resolved
@@ -1,8 +1,4 @@
-<<<<<<< HEAD
-CPP = /usr/bin/g++
-=======
 CPP = g++
->>>>>>> 64609a90
 CFLAGS = -O3 -fPIC -std=c++11 -DNDEBUG -I$(IUTILITIES) -I$(ISMRMRD_HOME)/include
 ARCH = ar
 ARCHFLAGS = cr
