--- conflicted
+++ resolved
@@ -127,18 +127,10 @@
     print('norm of image*10: %f' % image.norm())
     diff = image.clone() - image
     print('norm of image.clone() - image: %f' % diff.norm())
-<<<<<<< HEAD
-    
-    # In DataContainers the method copy is an alias of clone
-    # test clone vs copy
-    diff = acq_data.copy() - acq_data.clone()
-    print('norm of acq_data.copy() - acq_data.clone(): %e' % diff.norm()    
-=======
     image_copy = image.get_uniform_copy()
     image_copy.fill(image)
     diff = image_copy - image
     print('norm of image_copy - image: %f' % diff.norm())
->>>>>>> 2d4f0edc
 
     print('image voxel sizes:')
     print(image.voxel_sizes())
