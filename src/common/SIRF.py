''' 
Object-Oriented wrap for the cSIRF-to-Python interface pysirf.py
'''

## CCP PETMR Synergistic Image Reconstruction Framework (SIRF)
## Copyright 2015 - 2017 Rutherford Appleton Laboratory STFC
## Copyright 2015 - 2017 University College London
##
## This is software developed for the Collaborative Computational
## Project in Positron Emission Tomography and Magnetic Resonance imaging
## (http://www.ccppetmr.ac.uk/).
##
## Licensed under the Apache License, Version 2.0 (the "License");
##   you may not use this file except in compliance with the License.
##   You may obtain a copy of the License at
##       http://www.apache.org/licenses/LICENSE-2.0
##   Unless required by applicable law or agreed to in writing, software
##   distributed under the License is distributed on an "AS IS" BASIS,
##   WITHOUT WARRANTIES OR CONDITIONS OF ANY KIND, either express or implied.
##   See the License for the specific language governing permissions and
##   limitations under the License.

import abc
import numpy
try:
    import pylab
    HAVE_PYLAB = True
except:
    HAVE_PYLAB = False
import sys

from sirf.Utilities import assert_validities, check_status, try_calling
import pyiutilities as pyiutil
import sirf.pysirf as pysirf

from numbers import Number

try:
    input = raw_input
except NameError:
    pass

if sys.version_info[0] >= 3 and sys.version_info[1] >= 4:
    ABC = abc.ABC
else:
    ABC = abc.ABCMeta('ABC', (), {})

class DataContainer(ABC):
    '''
    Abstract base class for an abstract data container.
    '''
    def __init__(self):
        self.handle = None
    def __del__(self):
        if self.handle is not None:
            pyiutil.deleteDataHandle(self.handle)
    @abc.abstractmethod
    def same_object(self):
        '''
        Returns an object of the same type as self.

        Since this class is abstract, its methods cannot itself create a new
        object when e.g. adding two objects of this class, so new object is
        created by the first object using its same_object() method - see
        __add__ below.
        '''
        pass
    def clone(self):
        assert self.handle is not None
        x = self.same_object()
        x.handle = pysirf.cSIRF_clone(self.handle)
        check_status(x.handle)
        return x
    def number(self):
        '''
        Returns the number of items in the container.
        '''
        assert self.handle is not None
        handle = pysirf.cSIRF_dataItems(self.handle)
        check_status(handle)
        n = pyiutil.intDataFromHandle(handle)
        pyiutil.deleteDataHandle(handle)
        return n
    def norm(self):
        '''
        Returns the 2-norm of the container data viewed as a vector.
        '''
        assert self.handle is not None
        handle = pysirf.cSIRF_norm(self.handle)
        check_status(handle)
        r = pyiutil.floatDataFromHandle(handle)
        pyiutil.deleteDataHandle(handle)
        return r;
    def dot(self, other):
        '''
        Returns the dot product of the container data with another container 
        data viewed as vectors.
        other: DataContainer
        '''
        assert_validities(self, other)
        handle = pysirf.cSIRF_dot(self.handle, other.handle)
        check_status(handle)
        r = pyiutil.floatDataFromHandle(handle)
        pyiutil.deleteDataHandle(handle)
        return r
    def multiply(self, other, out=None):
        '''
        Returns the elementwise product of this and another container 
        data viewed as vectors.
        other: DataContainer
        out:   DataContainer to store the result to.
        '''
        assert_validities(self, other)
        if out is None:
            z = self.same_object()
        else:
            assert_validities(self, out)
            z = out
        z.handle = pysirf.cSIRF_multiply(self.handle, other.handle)
        check_status(z.handle)
        return z
    def divide(self, other, out=None):
        '''
        Returns the elementwise ratio of this and another container 
        data viewed as vectors.
        other: DataContainer
        out:   DataContainer to store the result to.
        '''
        assert_validities(self, other)
        if out is None:
            z = self.same_object()
        else:
            assert_validities(self, out)
            z = out
        z.handle = pysirf.cSIRF_divide(self.handle, other.handle)
        check_status(z.handle)
        return z
    def add(self, other, out=None):
        '''
        Addition for data containers.

        Returns the sum of the container data with another container 
        data viewed as vectors.
        other: DataContainer
        out:   DataContainer to store the result to.
        '''
        assert_validities(self, other)
        one = numpy.asarray([1.0, 0.0], dtype = numpy.float32)
        if out is None:
            z = self.same_object()
        else:
            assert_validities(self, out)
            z = out
        z.handle = pysirf.cSIRF_axpby \
            (one.ctypes.data, self.handle, one.ctypes.data, other.handle)
        check_status(z.handle)
        return z;
    def write(self, filename):
        '''
        Writes to file.
        '''
        assert self.handle is not None
        try_calling(pysirf.cSIRF_write(self.handle, filename))
    def __add__(self, other):
        '''
        Overloads + for data containers.

        Returns the sum of the container data with another container 
        data viewed as vectors.
        other: DataContainer
        '''
        return self.add(other)
    def subtract(self, other, out=None):
        '''
        Overloads - for data containers.

        Returns the difference of the container data with another container 
        data viewed as vectors.
        other: DataContainer
        '''
        assert_validities(self, other)
        pl_one = numpy.asarray([1.0, 0.0], dtype = numpy.float32)
        mn_one = numpy.asarray([-1.0, 0.0], dtype = numpy.float32)
        if out is None:
            z = self.same_object()
        else:
            assert_validities(self, out)
            z = out
        z.handle = pysirf.cSIRF_axpby \
            (pl_one.ctypes.data, self.handle, mn_one.ctypes.data, other.handle)
        check_status(z.handle)
        return z;
    def __sub__(self, other):
        '''
        Overloads - for data containers.

        Returns the difference of the container data with another container 
        data viewed as vectors.
        other: DataContainer
        '''
        return self.subtract(other)
    def __mul__(self, other):
        '''
        Overloads * for data containers multiplication by a scalar or another
        data container.

        Returns the product self*other if other is a scalar
        or the elementwise product if it is DataContainer.
        other: DataContainer or a (real or complex) scalar
        '''
        assert self.handle is not None
        if type(self) == type(other):
            return self.multiply(other)
        z = self.same_object()
        try:
            a = numpy.asarray([other.real, other.imag], dtype = numpy.float32)
            zero = numpy.zeros((2,), dtype = numpy.float32)
            z.handle = pysirf.cSIRF_axpby \
                (a.ctypes.data, self.handle, zero.ctypes.data, self.handle)
            z.src = 'mult'
            check_status(z.handle)
            return z;
        except:
            raise error('wrong multiplier')

    def __rmul__(self, other):
        '''
        Overloads * for data containers multiplication by a scalar from
        the left, i.e. computes and returns the product other*self.
        other: a real or complex scalar
        '''
        assert self.handle is not None
        z = self.same_object()
        try:
            a = numpy.asarray([other.real, other.imag], dtype = numpy.float32)
            zero = numpy.zeros((2,), dtype = numpy.float32)
            z.handle = pysirf.cSIRF_axpby \
                (a.ctypes.data, self.handle, zero.ctypes.data, self.handle)
            check_status(z.handle)
            return z;
        except:
            raise error('wrong multiplier')
    def __div__(self, other):
        '''
        Overloads / for data containers multiplication by a scalar or another
        data container (Python 2.*)

        Returns the product self*other if other is a scalar
        or the elementwise product if it is DataContainer.
        other: DataContainer or a (real or complex) scalar
        '''
        assert self.handle is not None
        if type(self) == type(other):
            return self.divide(other)
        z = self.same_object()
        try:
            other = 1.0/other
            a = numpy.asarray([other.real, other.imag], dtype = numpy.float32)
            zero = numpy.zeros((2,), dtype = numpy.float32)
            z.handle = pysirf.cSIRF_axpby \
                (a.ctypes.data, self.handle, zero.ctypes.data, self.handle)
            check_status(z.handle)
            return z;
        except:
            raise error('wrong multiplier')
<<<<<<< HEAD
    def copy(self):
        '''alias of clone'''
        return self.clone()
    def power(self, other, out=None):
        '''Power function for DataContainers

        uses NumPy
        SIRF/CIL compatibility
        '''
        if out is None:
            z = self.clone()
        else:
            assert_validities(self, out)
            z = out
        
        if isinstance(other, Number):
            tmp =  numpy.power(self.as_array(), other)
            z.fill( tmp )
        else:
            assert_validities(self, other)
            z.fill(
               numpy.power(self.as_array(), other.as_array())
            )
        return z
    def maximum(self, other, out=None):
        '''Element-wise maximum of DataContainer elements.

        Compare two DataContainers and returns a new array containing the element-wise maxima. Output can be pre-allocated in variable out.

        uses NumPy
        SIRF/CIL compatibility
        '''

        assert_validities(self, other)
        if out is None:
            z = self.clone()
        else:
            assert_validities(self, out)
            z = out
        z.fill(
               numpy.maximum(self.as_array(), other.as_array())
        )
        return z
    # inline algebra
    def __iadd__(self, other):
        '''Not quite in-place add'''
        self.fill(self.add(other).as_array())
        return self
    def __imul__(self, other):
        '''Not quite in-place multiplication'''
        if isinstance(other, Number):
            z = other * self
            self.fill(z.as_array())
            return self
        self.fill(self.multiply(other).as_array())
        return self
    def __isub__(self, other):
        '''Not quite in-place subtract'''
        self.fill(self.subtract(other).as_array())
        return self
    def __idiv__(self, other):
        '''Not quite in-place division'''
        if isinstance(other, Number):
            z = (1./other) * self
            self.fill(z.as_array())
            return self
        self.fill(self.divide(other).as_array())
        return self
    def abs(self, out=None):
        '''Returns the element-wise absolute value of the DataContainer data
        
           uses NumPy 
        '''
        if out is None:
            z = self.clone()
        else:
            assert_validities(self, out)
            z = out
        z.fill(
               numpy.abs(self.as_array())
        )
        return z
    def sign(self, out=None):
        '''Returns the element-wise sign of the DataContainer data
        
           uses NumPy 
        '''
        if out is None:
            z = self.clone()
        else:
            assert_validities(self, out)
            z = out
        z.fill(
               numpy.sign(self.as_array())
        )
        return z
    def sqrt(self, out=None):
        '''Returns the element-wise sqrt of the DataContainer data

           uses NumPy
        '''
        if out is None:
            z = self.clone()
        else:
            assert_validities(self, out)
            z = out
        z.fill(
               numpy.sqrt(self.as_array())
        )
        return z
    def sum(self):
        '''Returns the sum of DataContainer elements.

           it is a reduction operation

           uses NumPy
        '''
        return numpy.sum(self.as_array())
    def get_uniform_copy(self, value=1.0):
        '''Initialises an instance of DataContainer based on the template'''
        y = self.clone()
        y.fill(value)
        return y

    def squared_norm(self):
        '''Returns the squared norm of a DataContainer viewed as a vector
        
        CIL/SIRF compatibility'''
        return self.dot(self)

=======
    def __truediv__(self, other):
        '''
        Same as __div__ but for Python 3.*
        '''
        return self.__div__(other)
>>>>>>> 75b4ca98

class ImageData(DataContainer):
    pass<|MERGE_RESOLUTION|>--- conflicted
+++ resolved
@@ -263,7 +263,6 @@
             return z;
         except:
             raise error('wrong multiplier')
-<<<<<<< HEAD
     def copy(self):
         '''alias of clone'''
         return self.clone()
@@ -394,13 +393,11 @@
         CIL/SIRF compatibility'''
         return self.dot(self)
 
-=======
     def __truediv__(self, other):
         '''
         Same as __div__ but for Python 3.*
         '''
         return self.__div__(other)
->>>>>>> 75b4ca98
 
 class ImageData(DataContainer):
     pass