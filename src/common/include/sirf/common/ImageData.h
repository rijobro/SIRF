--- conflicted
+++ resolved
@@ -5,10 +5,6 @@
 
 #include "sirf/common/ANumRef.h"
 #include "sirf/common/DataContainer.h"
-<<<<<<< HEAD
-=======
-#include "sirf/common/DataContainer.h"
->>>>>>> 708e87c1
 #include "sirf/common/ANumRef.h"
 #include "sirf/common/GeometricalInfo.h"
 
@@ -29,7 +25,7 @@
 		public:
 			virtual ~Iterator() {}
 			virtual Iterator& operator++() = 0;
-                        virtual ANumRef& operator*() = 0;
+			virtual ANumRef& operator*() = 0;
 			virtual bool operator==(const Iterator&) const = 0;
 			virtual bool operator!=(const Iterator&) const = 0;
 		};
@@ -37,7 +33,7 @@
 		public:
 			virtual ~Iterator_const() {}
 			virtual Iterator_const& operator++() = 0;
-                        virtual const ANumRef& operator*() const = 0;
+			virtual const ANumRef& operator*() const = 0;
 			virtual bool operator==(const Iterator_const&) const = 0;
 			virtual bool operator!=(const Iterator_const&) const = 0;
 		};
@@ -61,19 +57,6 @@
             Iterator& end = this->end();
             for (; dst != end; ++dst, ++src)
 				*dst = *src;
-        }
-        /// Get a clone of the image as a shared pointer
-        virtual std::shared_ptr<ImageData> clone_as_sptr() const = 0;
-        /// Get geometrical info
-        std::shared_ptr<const VoxelisedGeometricalInfo3D > get_geom_info() const
-        {
-            // If the geometrical info has not been created yet, throw an error
-            if (!_geom_info_sptr) {
-                std::cout << "\nGeometrical info not initialised. This implies that your constructor did not call set_up_geom_info().\n";
-                throw std::runtime_error("Geometrical info not initialised. This implies that"
-                                         " your constructor did not call set_up_geom_info().");
-            }
-            return _geom_info_sptr;
         }
         /// Write image to file
         virtual void write(const std::string &filename) const = 0;
