'''Utilities used by all engines
CCP PETMR Synergistic Image Reconstruction Framework (SIRF)
Copyright 2015 - 2017 Rutherford Appleton Laboratory STFC
2017 Casper da Costa-Luis

This is software developed for the Collaborative Computational
Project in Positron Emission Tomography and Magnetic Resonance imaging
(http://www.ccppetmr.ac.uk/).

Licensed under the Apache License, Version 2.0 (the "License");
  you may not use this file except in compliance with the License.
  You may obtain a copy of the License at
      http://www.apache.org/licenses/LICENSE-2.0
  Unless required by applicable law or agreed to in writing, software
  distributed under the License is distributed on an "AS IS" BASIS,
  WITHOUT WARRANTIES OR CONDITIONS OF ANY KIND, either express or implied.
  See the License for the specific language governing permissions and
  limitations under the License.
'''
import inspect
import matplotlib as mpl
import matplotlib.pyplot as plt
import os
import pyiutilities as pyiutil


def petmr_data_path(petmr):
    '''
    Returns the path to PET or MR data.
    petmr: either 'pet' or 'mr' (case-insensitive)
    '''
    data_path = '/data/examples/' + petmr.upper()
    SIRF_PATH = os.environ.get('SIRF_PATH')
    if SIRF_PATH is not None:
        return SIRF_PATH + data_path
    else:
        errorMsg = 'You need to set the SIRF_PATH environment variable to allow finding the raw data.'
        raise error(errorMsg)


def existing_filepath(data_path, file_name):
    '''
    Returns the filepath (path/name) to an existing file.
    Raises error if the file does not exist.
    data_path: path to the file
    file_name: file name
    '''
    full_name = data_path + '/' + file_name
    if not os.path.isfile(full_name):
        raise error('file %s not found' % full_name)
    return full_name


def show_2D_array(title, array, colorbar = True):
    '''
    Displays a 2D array.
    title   : the figure title
    array   : 2D array
    colorbar: flag specifying whether the colorbar is to be displayed
    '''
    plt.figure()
    plt.title(title)
    plt.imshow(array)
    if colorbar:
        plt.colorbar()
    fignums = plt.get_fignums()
    print('Close Figure %d window to continue...' % fignums[-1])
    plt.show()


def show_3D_array\
    (array, index = None, tile_shape = None, scale = None, power = None, \
     suptitle = None, titles = None, \
     xlabel = None, ylabel = None, label = None, \
     title_size = None, \
     show = True):
    '''
    Displays a 3D array as a set of z-slice tiles.
    On successful completion returns 0.
    array     : 3D array
    index     : z-slices index (1-based), either Python list or string of the form
              : 'a, b-c, ...', where 'b-c' is decoded as 'b, b+1, ..., c';
              : out-of-range index value causes error (non-zero) return
    tile_shape: tuple (tile_rows, tile_columns);
                if not present, the number of tile rows and columns is
                computed based on the array dimensions
    scale     : tuple (vmin, vmax) for imshow; defaults to the range of
                array values
    suptitle  : figure title; defaults to None
    titles    : array of tile titles; if not present, each tile title is
                label + tile_number
    xlabel    : label for x axis
    ylabel    : label for y axis
    label     : tile title prefix
    show      : flag specifying whether the array must be displayed immediately
    '''
    import math
    import numpy
    current_title_size = mpl.rcParams['axes.titlesize']
    current_label_size = mpl.rcParams['axes.labelsize']
    current_xlabel_size = mpl.rcParams['xtick.labelsize']
    current_ylabel_size = mpl.rcParams['ytick.labelsize']
    mpl.rcParams['axes.titlesize'] = 'small'
    mpl.rcParams['axes.labelsize'] = 'small'
    mpl.rcParams['xtick.labelsize'] = 'small'
    mpl.rcParams['ytick.labelsize'] = 'small'
    nz = array.shape[0]
    if index is None:
        n = nz
        index = range(1, n + 1)
    else:
        if type(index) == type(' '):
            try:
                index = str_to_int_list(index)
            except:
                print('incorrect input')
                return 0
        n = len(index)
        for k in range(n):
            z = index[k]
            if z < 1 or z > nz:
                return k + 1
    if tile_shape is None:
        ny = array.shape[1]
        nx = array.shape[2]
        rows = int(round(math.sqrt(n*nx/ny)))
        if rows < 1:
            rows = 1
        if rows > n:
            rows = n
        cols = (n - 1)//rows + 1
    else:
        rows, cols = tile_shape
        assert rows*cols >= array.shape[0],\
                "tile rows x columns must equal the 3rd dim extent of array"
    if scale is None:
        if power is None:
            vmin = numpy.amin(array)
            vmax = numpy.amax(array)
        else:
            vmin = numpy.power(numpy.amin(abs(array)), power)
            vmax = numpy.power(numpy.amax(abs(array)), power)
    else:
        vmin, vmax = scale
    fig = plt.figure()
    if suptitle is not None:
        if title_size is None:
            fig.suptitle(suptitle)
        else:
            fig.suptitle(suptitle, fontsize = title_size)
    for k in range(n):
        z = index[k] - 1
        ax = fig.add_subplot(rows, cols, k + 1)
        if titles is None:
            if label is not None and nz > 1:
                ax.set_title(label + (' %d' % (z + 1)))
        else:
            ax.set_title(titles[k])
        row = k//cols
        col = k - row*cols
        if xlabel is None and ylabel is None or row < rows - 1 or col > 0:
            ax.set_axis_off()
        else:
            ax.set_axis_on()
            if xlabel is not None:
                plt.xlabel(xlabel)
                plt.xticks([0, nx - 1], [1, nx])
            if ylabel is not None:
                plt.ylabel(ylabel)
                plt.yticks([0, ny - 1], [1, ny])
        if power is None:
            imgplot = ax.imshow(array[z,:,:], vmin=vmin, vmax=vmax)
        else:
            imgplot = ax.imshow(numpy.power(abs(array[z,:,:]), power), \
                                vmin=vmin, vmax=vmax)
    if show:
        fignums = plt.get_fignums()
        last = fignums[-1]
        if last > 1:
            print("Close Figures' 1 - %d windows to continue..." % last)
        else:
            print('Close Figure 1 window to continue...')
        plt.show()
    mpl.rcParams['axes.titlesize'] = current_title_size
    mpl.rcParams['axes.labelsize'] = current_label_size
    mpl.rcParams['xtick.labelsize'] = current_xlabel_size
    mpl.rcParams['ytick.labelsize'] = current_ylabel_size
    return 0

<<<<<<< HEAD

def check_tolerance(expected, actual, abstol=0, reltol=1e-4):
    if abs(expected - actual) >= abstol + reltol*abs(expected):
        raise ValueError("%.3g - %.3g >= %3g" %
                         (expected, actual, abstol + reltol*expected))


class pTest(object):
    def __init__(self, filename, record):
=======
class pTest:
    def __init__(self, filename, record, throw):
>>>>>>> 1efd811c
        self.record = record
        self.data = []
        self.ntest = 0
        self.failed = 0
        self.verbose = True
        self.throw = throw
        if record:
            self.file = open(filename, 'w')
        else:
            with open(filename, 'r') as f:
                self.data = [float(line.strip()) for line in f]
            self.size = len(self.data)
            self.file = None

    def __del__(self):
        if self.record:
            self.file.close()
        if self.failed:
            raise ValueError("%d failures" % self.failed)

    def check(self, value, abs_tol=0, rel_tol=1e-3):
        if self.record:
            self.file.write('%e\n' % value)
        else:
            if self.ntest >= self.size:
                raise IndexError('no data available for test %d' % self.ntest)
            else:
                expected = self.data[self.ntest]
                try:
                    check_tolerance(expected, value, abs_tol, rel_tol)
                except ValueError:
                    self.failed += 1
                    if self.verbose:
                        print('+++ test %d failed: expected %e, got %e'
                              % (self.ntest, expected, value))
                else:
<<<<<<< HEAD
                    if self.verbose:
                        print('+++ test %d passed' % self.ntest)
        self.ntest += 1


=======
                    self.failed += 1
                    if self.throw:
                        raise ValueError('+++ test %d failed: expected %e, got %e' \
                        % (self.ntest, expected, value))
                    elif self.verbose:
                        print('+++ test %d failed: expected %e, got %e' \
                        % (self.ntest, expected, value))
        self.ntest += 1

>>>>>>> 1efd811c
class CheckRaise(pTest):
    def check(self, *a, **k):
        f = self.failed
        super(CheckRaise, self).check(*a, **k)
        if self.failed > f:
            raise ValueError("check failed")

<<<<<<< HEAD


=======
>>>>>>> 1efd811c
###########################################################
############ Utilities for internal use only ##############
class error(Exception):
    def __init__(self, value):
        self.value = value
    def __str__(self):
        return '??? ' + repr(self.value)


def check_status(handle, stack = None):
    if pyiutil.executionStatus(handle) != 0:
        if stack is None:
            stack = inspect.stack()[1]
        print('\nFile: %s' % stack[1])
        print('Line: %d' % stack[2])
        print('check_status found the following message sent from the engine:')
        msg = pyiutil.executionError(handle)
        file = pyiutil.executionErrorFile(handle)
        line = pyiutil.executionErrorLine(handle)
        errorMsg = \
            repr(msg) + ' exception caught at line ' + \
            repr(line) + ' of ' + file
        raise error(errorMsg)


def try_calling(returned_handle):
    check_status(returned_handle, inspect.stack()[1])
    pyiutil.deleteDataHandle(returned_handle)


def assert_validity(object, type):
    assert isinstance(object, type)
    assert object.handle is not None


def assert_validities(x, y):
    assert type(x) == type(y)
    assert x.handle is not None
    assert y.handle is not None


def label_and_name(g):
    name = g.lstrip()
    name = name.rstrip()
    i = name.find(':')
    if i > -1:
        label = name[: i].rstrip()
        name = name[i + 1 :].lstrip()
    else:
        label = ''
    return label, name


def name_and_parameters(obj):
    name = obj.lstrip()
    name = name.rstrip()
    i = name.find('(')
    if i > -1:
        j = name.find(')', i)
        prop = name[i + 1 : j]
        name = name[: i].rstrip()
        i = 0
    else:
        prop = None
    return name, prop


def parse_arglist(arglist):
    argdict = {}
    while True:
        arglist = arglist.lstrip()
        ieq = arglist.find('=')
        if ieq < 0:
            return argdict
        name = arglist[0:ieq].rstrip()
        arglist = arglist[ieq + 1 :].lstrip()
        ic = arglist.find(',')
        if ic < 0:
            argdict[name] = arglist.rstrip()
            return argdict
        else:
            argdict[name] = arglist[0:ic].rstrip()
            arglist = arglist[ic + 1 :]


def str_to_int_list(str_list):
    int_list = []
    last = False
    while not last:
        ic = str_list.find(',')
        if ic < 0:
            ic = len(str_list)
            last = True
        str_item = str_list[0:ic]
        str_list = str_list[ic + 1 :]
        ic = str_item.find('-')
        if ic < 0:
            int_item = [int(str_item)]
        else:
            strt = int(str_item[0:ic])
            stop = int(str_item[ic + 1 :])
            int_item = list(range(strt, stop + 1))
        int_list = int_list + int_item
    return int_list<|MERGE_RESOLUTION|>--- conflicted
+++ resolved
@@ -187,20 +187,15 @@
     mpl.rcParams['ytick.labelsize'] = current_ylabel_size
     return 0
 
-<<<<<<< HEAD
 
 def check_tolerance(expected, actual, abstol=0, reltol=1e-4):
     if abs(expected - actual) >= abstol + reltol*abs(expected):
-        raise ValueError("%.3g - %.3g >= %3g" %
-                         (expected, actual, abstol + reltol*expected))
+        raise ValueError("|%.3g - %.3g| >= %.3g" %
+                         (expected, actual, abstol + reltol*abs(expected)))
 
 
 class pTest(object):
-    def __init__(self, filename, record):
-=======
-class pTest:
-    def __init__(self, filename, record, throw):
->>>>>>> 1efd811c
+    def __init__(self, filename, record, throw=False):
         self.record = record
         self.data = []
         self.ntest = 0
@@ -216,10 +211,15 @@
             self.file = None
 
     def __del__(self):
+        msg = "%d failures" % self.failed
+        if self.failed:
+            if self.record:
+                self.file.write(msg + '\n')
+            if self.throw:
+                raise ValueError(msg)
+            print(msg)
         if self.record:
             self.file.close()
-        if self.failed:
-            raise ValueError("%d failures" % self.failed)
 
     def check(self, value, abs_tol=0, rel_tol=1e-3):
         if self.record:
@@ -231,41 +231,25 @@
                 expected = self.data[self.ntest]
                 try:
                     check_tolerance(expected, value, abs_tol, rel_tol)
-                except ValueError:
+                except ValueError as e:
                     self.failed += 1
+                    msg = ('+++ test %d failed:' % self.ntest) + str(e)
+                    if self.throw:
+                        raise ValueError(msg)
                     if self.verbose:
-                        print('+++ test %d failed: expected %e, got %e'
-                              % (self.ntest, expected, value))
+                        print(msg)
                 else:
-<<<<<<< HEAD
                     if self.verbose:
                         print('+++ test %d passed' % self.ntest)
         self.ntest += 1
 
 
-=======
-                    self.failed += 1
-                    if self.throw:
-                        raise ValueError('+++ test %d failed: expected %e, got %e' \
-                        % (self.ntest, expected, value))
-                    elif self.verbose:
-                        print('+++ test %d failed: expected %e, got %e' \
-                        % (self.ntest, expected, value))
-        self.ntest += 1
-
->>>>>>> 1efd811c
 class CheckRaise(pTest):
-    def check(self, *a, **k):
-        f = self.failed
-        super(CheckRaise, self).check(*a, **k)
-        if self.failed > f:
-            raise ValueError("check failed")
-
-<<<<<<< HEAD
-
-
-=======
->>>>>>> 1efd811c
+    def __init__(self, *a, **k):
+        k["throw"] = True
+        super(CheckRaise, self).__init__(*a, **k)
+
+
 ###########################################################
 ############ Utilities for internal use only ##############
 class error(Exception):
