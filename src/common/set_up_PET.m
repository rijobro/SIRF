--- conflicted
+++ resolved
@@ -1,14 +1,9 @@
 function alias = set_up_PET(engine)
-<<<<<<< HEAD
-% Creates a string, evaluating which imports PET engine.
-% Optionally creates also its alias (e.g. named PET, to have PET.ImageData etc.)
-=======
 % Imports a given PET engine. If no engine is given, a default is used.
 % The engine can optionally be returned as an alias (actually a struct).
 % e.g., eng=set_up_engine('STIR') enables opening STIRImageData with eng.ImageData
 % Caveat: help(eng.ImageData) etc. will work, but help(eng) will not (because eng is just a struct).
 % See also set_up_engine and set_up_MR and set_up_Reg
->>>>>>> c4e3923c
 
 % CCP PETMR Synergistic Image Reconstruction Framework (SIRF).
 % Copyright 2015 - 2017 Rutherford Appleton Laboratory STFC.
