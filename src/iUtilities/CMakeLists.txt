#========================================================================
# Author: Kris Thielemans
# Copyright 2016, 2017 University College London
#
#  Licensed under the Apache License, Version 2.0 (the "License");
#  you may not use this file except in compliance with the License.
#  You may obtain a copy of the License at
#
#         http://www.apache.org/licenses/LICENSE-2.0.txt
#
#  Unless required by applicable law or agreed to in writing, software
#  distributed under the License is distributed on an "AS IS" BASIS,
#  WITHOUT WARRANTIES OR CONDITIONS OF ANY KIND, either express or implied.
#  See the License for the specific language governing permissions and
#  limitations under the License.
#
#=========================================================================

set(CMAKE_POSITION_INDEPENDENT_CODE True)

add_library(iutilities iutilities.cpp)
target_include_directories(iutilities PUBLIC
  "$<BUILD_INTERFACE:${CMAKE_CURRENT_SOURCE_DIR}>$<INSTALL_INTERFACE:include>"
  )

if(BUILD_PYTHON)

  FIND_PACKAGE(SWIG REQUIRED)
  INCLUDE("${SWIG_USE_FILE}")

  SET_SOURCE_FILES_PROPERTIES(pyiutilities.i PROPERTIES CPLUSPLUS ON)
  # find libraries and include files
  # TODO would be better to use target_include_directories

  FIND_PACKAGE(PythonLibs REQUIRED)
  INCLUDE_DIRECTORIES(${PYTHON_INCLUDE_PATH})
  #FIND_PACKAGE(Numpy REQUIRED)
  #INCLUDE_DIRECTORIES(${NUMPY_INCLUDE_DIRS})
  set(SWIG_MODULE_pyiutilities_EXTRA_DEPS "data_handle.h" "iutilities.h")
  SWIG_ADD_MODULE(pyiutilities python pyiutilities.i)
  SWIG_LINK_LIBRARIES(pyiutilities iutilities ${PYTHON_LIBRARIES})

  set(PYTHON_DEST "${CMAKE_INSTALL_PREFIX}/python" CACHE PATH "Destination for python module")
  INSTALL(TARGETS ${SWIG_MODULE_pyiutilities_REAL_NAME} DESTINATION "${PYTHON_DEST}")
  INSTALL(FILES "${CMAKE_CURRENT_BINARY_DIR}/pyiutilities.py"  DESTINATION "${PYTHON_DEST}")

endif(BUILD_PYTHON)

if(BUILD_MATLAB)

  include_directories(${Matlab_INCLUDE_DIRS})

  #add_library(mutilities SHARED mutilities.c)
  add_library(miutilities SHARED miutilities.c)
  # fix output name and link flags
<<<<<<< HEAD
  SET_TARGET_PROPERTIES(mutilities PROPERTIES
        SUFFIX ".${MATLAB_MEX_EXT}" PREFIX "${MATLAB_PREFIX}") 
  target_link_libraries(mutilities iutil ${Matlab_LIBRARIES} )
=======
  #SET_TARGET_PROPERTIES(mutilities PROPERTIES
  #      SUFFIX ".${MATLAB_MEX_EXT}" PREFIX "${MATLAB_PREFIX}"
  #      LINK_FLAGS "${MATLAB_CXXLINKER_FLAGS}") 
  #target_link_libraries(mutilities iutilities ${MATLAB_LIBRARIES} )
  SET_TARGET_PROPERTIES(miutilities PROPERTIES
        SUFFIX ".${MATLAB_MEX_EXT}" PREFIX "${MATLAB_PREFIX}"
        LINK_FLAGS "${MATLAB_CXXLINKER_FLAGS}") 
  target_link_libraries(miutilities iutilities ${MATLAB_LIBRARIES} )
>>>>>>> 9016a8d1

  #INSTALL(TARGETS mutilities DESTINATION "${MATLAB_DEST}")
  #INSTALL(FILES mutilities.h DESTINATION "${MATLAB_DEST}")
  INSTALL(TARGETS miutilities DESTINATION "${MATLAB_DEST}")
  INSTALL(FILES miutilities.h DESTINATION "${MATLAB_DEST}")
  #INSTALL(FILES mutilities.h shrhelp.h DESTINATION "${MATLAB_DEST}")
  #INSTALL(DIRECTORY +mutilities DESTINATION "${MATLAB_DEST}")
  #file(GLOB MatlabFiles "${CMAKE_CURRENT_LIST_DIR}/*.m")
  #INSTALL(FILES ${MatlabFiles} DESTINATION "${MATLAB_DEST}")


endif(BUILD_MATLAB)<|MERGE_RESOLUTION|>--- conflicted
+++ resolved
@@ -53,20 +53,9 @@
   #add_library(mutilities SHARED mutilities.c)
   add_library(miutilities SHARED miutilities.c)
   # fix output name and link flags
-<<<<<<< HEAD
-  SET_TARGET_PROPERTIES(mutilities PROPERTIES
+  SET_TARGET_PROPERTIES(miutilities PROPERTIES
         SUFFIX ".${MATLAB_MEX_EXT}" PREFIX "${MATLAB_PREFIX}") 
-  target_link_libraries(mutilities iutil ${Matlab_LIBRARIES} )
-=======
-  #SET_TARGET_PROPERTIES(mutilities PROPERTIES
-  #      SUFFIX ".${MATLAB_MEX_EXT}" PREFIX "${MATLAB_PREFIX}"
-  #      LINK_FLAGS "${MATLAB_CXXLINKER_FLAGS}") 
-  #target_link_libraries(mutilities iutilities ${MATLAB_LIBRARIES} )
-  SET_TARGET_PROPERTIES(miutilities PROPERTIES
-        SUFFIX ".${MATLAB_MEX_EXT}" PREFIX "${MATLAB_PREFIX}"
-        LINK_FLAGS "${MATLAB_CXXLINKER_FLAGS}") 
-  target_link_libraries(miutilities iutilities ${MATLAB_LIBRARIES} )
->>>>>>> 9016a8d1
+  target_link_libraries(miutilities iutilities ${Matlab_LIBRARIES} )
 
   #INSTALL(TARGETS mutilities DESTINATION "${MATLAB_DEST}")
   #INSTALL(FILES mutilities.h DESTINATION "${MATLAB_DEST}")
