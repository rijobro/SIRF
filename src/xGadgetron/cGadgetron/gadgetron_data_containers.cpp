--- conflicted
+++ resolved
@@ -1601,14 +1601,14 @@
 	for (int i = 0; i < csm_smoothness_; i++)
 		smoothen_(nx, ny, nc, cm0.getDataPtr(), w.getDataPtr(), object_mask, 1);
 
-<<<<<<< HEAD
-	for (unsigned int y = 0; y < ny; y++) {
-		for (unsigned int x = 0; x < nx; x++) {
-			float r = 0.0;
-			for (unsigned int c = 0; c < nc; c++) {
-				float s = std::abs(cm0(x, y, c));
-				r += s*s;
-=======
+//<<<<<<< HEAD
+//	for (unsigned int y = 0; y < ny; y++) {
+//		for (unsigned int x = 0; x < nx; x++) {
+//			float r = 0.0;
+//			for (unsigned int c = 0; c < nc; c++) {
+//				float s = std::abs(cm0(x, y, c));
+//				r += s*s;
+//=======
 	for (unsigned int z = 0; z < nz; z++) {
 		for (unsigned int y = 0; y < ny; y++) {
 			for (unsigned int x = 0; x < nx; x++) {
@@ -1618,7 +1618,7 @@
 					r += s*s;
 				}
 				img(x, y, z) = (float)std::sqrt(r);
->>>>>>> e72e3a4c
+//>>>>>>> e72e3a4c4c6486373d488bb238fb7e5f5abc0602
 			}
 		}
 	}
