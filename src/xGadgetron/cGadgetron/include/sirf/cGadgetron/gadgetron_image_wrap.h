/*
CCP PETMR Synergistic Image Reconstruction Framework (SIRF)
Copyright 2015 - 2017 Rutherford Appleton Laboratory STFC

This is software developed for the Collaborative Computational
Project in Positron Emission Tomography and Magnetic Resonance imaging
(http://www.ccppetmr.ac.uk/).

Licensed under the Apache License, Version 2.0 (the "License");
you may not use this file except in compliance with the License.
You may obtain a copy of the License at
http://www.apache.org/licenses/LICENSE-2.0
Unless required by applicable law or agreed to in writing, software
distributed under the License is distributed on an "AS IS" BASIS,
WITHOUT WARRANTIES OR CONDITIONS OF ANY KIND, either express or implied.
See the License for the specific language governing permissions and
limitations under the License.

*/

/*!
\file
\ingroup Gadgetron Image Wrapper
\brief Specification file for a wrapper class for ISMRMRD::Image.

\author Evgueni Ovtchinnikov
\author CCP PETMR
*/

#ifndef GADGETRON_IMAGE_WRAP_TYPE
#define GADGETRON_IMAGE_WRAP_TYPE

#include <ismrmrd/ismrmrd.h>
#include <ismrmrd/dataset.h>
#include <ismrmrd/meta.h>
#include <ismrmrd/xml.h>

#include "sirf/common/ANumRef.h"
#include "sirf/cGadgetron/cgadgetron_shared_ptr.h"
#include "sirf/cGadgetron/xgadgetron_utilities.h"

#define IMAGE_PROCESSING_SWITCH(Type, Operation, Arguments, ...)\
	if (Type == ISMRMRD::ISMRMRD_USHORT)\
		Operation ((ISMRMRD::Image<unsigned short>*) Arguments, ##__VA_ARGS__);\
	else if (Type == ISMRMRD::ISMRMRD_SHORT)\
		Operation ((ISMRMRD::Image<short>*) Arguments, ##__VA_ARGS__);\
	else if (Type == ISMRMRD::ISMRMRD_UINT)\
		Operation ((ISMRMRD::Image<unsigned int>*) Arguments, ##__VA_ARGS__);\
	else if (Type == ISMRMRD::ISMRMRD_INT)\
		Operation ((ISMRMRD::Image<int>*) Arguments, ##__VA_ARGS__);\
	else if (Type == ISMRMRD::ISMRMRD_FLOAT)\
		Operation ((ISMRMRD::Image<float>*) Arguments, ##__VA_ARGS__);\
	else if (Type == ISMRMRD::ISMRMRD_DOUBLE)\
		Operation ((ISMRMRD::Image<double>*) Arguments, ##__VA_ARGS__);\
	else if (Type == ISMRMRD::ISMRMRD_CXFLOAT)\
		Operation ((ISMRMRD::Image< std::complex<float> >*) Arguments, \
			##__VA_ARGS__);\
	else if (Type == ISMRMRD::ISMRMRD_CXDOUBLE)\
		Operation ((ISMRMRD::Image< std::complex<double> >*) Arguments, \
			##__VA_ARGS__);

#define IMAGE_PROCESSING_SWITCH_CONST(Type, Operation, Arguments, ...)\
	if (Type == ISMRMRD::ISMRMRD_USHORT)\
		Operation ((const ISMRMRD::Image<unsigned short>*) Arguments, \
			##__VA_ARGS__);\
	else if (Type == ISMRMRD::ISMRMRD_SHORT)\
		Operation ((const ISMRMRD::Image<short>*) Arguments, ##__VA_ARGS__);\
	else if (Type == ISMRMRD::ISMRMRD_UINT)\
		Operation ((const ISMRMRD::Image<unsigned int>*) Arguments, ##__VA_ARGS__);\
	else if (Type == ISMRMRD::ISMRMRD_INT)\
		Operation ((const ISMRMRD::Image<int>*) Arguments, ##__VA_ARGS__);\
	else if (Type == ISMRMRD::ISMRMRD_FLOAT)\
		Operation ((const ISMRMRD::Image<float>*) Arguments, ##__VA_ARGS__);\
	else if (Type == ISMRMRD::ISMRMRD_DOUBLE)\
		Operation ((const ISMRMRD::Image<double>*) Arguments, ##__VA_ARGS__);\
	else if (Type == ISMRMRD::ISMRMRD_CXFLOAT)\
		Operation ((const ISMRMRD::Image< std::complex<float> >*) Arguments, \
			##__VA_ARGS__);\
	else if (Type == ISMRMRD::ISMRMRD_CXDOUBLE)\
		Operation ((const ISMRMRD::Image< std::complex<double> >*) Arguments, \
			##__VA_ARGS__);

typedef ISMRMRD::Image<complex_float_t> CFImage;
typedef ISMRMRD::Image<complex_double_t> CDImage;

namespace sirf {

	/**
	\brief Wrapper for ISMRMRD::Image.

	Eliminates the need for the image processing switch in the rest of the code.
	*/
	class ImageWrap {
	public:
		class Iterator {
		public:
			Iterator(int type, void* data, unsigned int dsize, size_t n) :
<<<<<<< HEAD
				type_(type), ptr_((char*)data), dsize_(dsize), n_(n), i_(0), 
=======
				type_(type), ptr_((char*)data), dsize_(dsize), n_(n), i_(0),
>>>>>>> 96b400a5
				ref_(data, type)
			{}
			Iterator(const Iterator& iter)
			{
				type_ = iter.type_;
				ptr_ = iter.ptr_;
				dsize_ = iter.dsize_;
				n_ = iter.n_;
				i_ = iter.i_;
				sptr_iter_ = iter.sptr_iter_;
				ref_.copy(iter.ref_);
			}
			bool operator!=(const Iterator& i) const
			{
				return ptr_ != i.ptr_;
			}
			bool operator==(const Iterator& i) const
			{
				return ptr_ == i.ptr_;
			}
			Iterator& operator++()
			{
				if (i_ >= n_)
					throw std::out_of_range("cannot advance out-of-range iterator");
				i_++;
				ptr_ += dsize_;
				return *this;
			}
			// too inefficient
			//virtual Iterator& operator++(int)
			//{
			//	//sptr_iter_.reset(new Iterator(type_, ptr_, dsize_, n_));
			//	sptr_iter_.reset(new Iterator(*this));
			//	if (i_ >= n_)
			//		throw std::out_of_range("cannot advance out-of-range iterator");
			//	i_++;
			//	ptr_ += dsize_;
			//	return *sptr_iter_;
			//}
			NumRef& operator*()
			{
				if (i_ >= n_)
					throw std::out_of_range
					("cannot dereference out-of-range iterator");
				ref_.set_ptr(ptr_);
				return ref_;
			}
			Iterator& operator=(const Iterator& iter)
			{
				type_ = iter.type_;
				ptr_ = iter.ptr_;
				dsize_ = iter.dsize_;
				n_ = iter.n_;
				i_ = iter.i_;
				sptr_iter_ = iter.sptr_iter_;
				ref_.copy(iter.ref_);
				return *this;
			}
		private:
			int type_;
			char* ptr_;
			unsigned int dsize_;
			size_t n_;
			size_t i_;
			gadgetron::shared_ptr<Iterator> sptr_iter_;
			NumRef ref_;
		};
		class Iterator_const {
		public:
			Iterator_const(int type, void* data, unsigned int dsize, size_t n) :
				type_(type), ptr_((char*)data), dsize_(dsize), n_(n), i_(0),
				ref_(data, type)
			{}
			Iterator_const(const Iterator_const& iter)
			{
				type_ = iter.type_;
				ptr_ = iter.ptr_;
				dsize_ = iter.dsize_;
				n_ = iter.n_;
				i_ = iter.i_;
				sptr_iter_ = iter.sptr_iter_;
				ref_.copy(iter.ref_);
			}
			bool operator!=(const Iterator_const& i) const
			{
				return ptr_ != i.ptr_;
			}
			bool operator==(const Iterator_const& i) const
			{
				return ptr_ == i.ptr_;
			}
			Iterator_const& operator++()
			{
				if (i_ >= n_)
					throw std::out_of_range("cannot advance out-of-range iterator");
				i_++;
				ptr_ += dsize_;
				return *this;
			}
			//virtual Iterator_const& operator++(int)
			//{
			//	//sptr_iter_.reset(new Iterator_const(type_, ptr_, dsize_, n_));
			//	sptr_iter_.reset(new Iterator_const(*this));
			//	if (i_ >= n_)
			//		throw std::out_of_range("cannot advance out-of-range iterator");
			//	i_++;
			//	ptr_ += dsize_;
			//	return *sptr_iter_;
			//}
			const NumRef& operator*() const
			{
				if (i_ >= n_) {
					std::cout << i_ << ' ' << n_ << '\n';
					throw std::out_of_range
						("cannot dereference out-of-range iterator");
				}
				ref_.set_ptr(ptr_);
				return ref_;
			}
			Iterator_const& operator=(const Iterator_const& iter)
			{
				type_ = iter.type_;
				ptr_ = iter.ptr_;
				dsize_ = iter.dsize_;
				n_ = iter.n_;
				i_ = iter.i_;
				sptr_iter_ = iter.sptr_iter_;
				ref_.copy(iter.ref_);
				return *this;
			}
		private:
			int type_;
			char* ptr_;
			unsigned int dsize_;
			size_t n_;
			size_t i_;
			gadgetron::shared_ptr<Iterator_const> sptr_iter_;
			mutable NumRef ref_;
		};
		ImageWrap(uint16_t type, void* ptr_im)
		{
			type_ = type;
			ptr_ = ptr_im;
		}
		ImageWrap(uint16_t type, ISMRMRD::Dataset& dataset, const char* var, int index)
		{
			type_ = type;
			IMAGE_PROCESSING_SWITCH(type_, read_, ptr_, dataset, var, index, &ptr_);
		}
		ImageWrap(const ImageWrap& iw)
		{
			type_ = iw.type();
			IMAGE_PROCESSING_SWITCH(type_, copy_, iw.ptr_image());
		}
		~ImageWrap()
		{
			IMAGE_PROCESSING_SWITCH(type_, delete, ptr_);
		}
		int type() const
		{
			return type_;
		}
		void* ptr_image()
		{
			return ptr_;
		}
		const void* ptr_image() const
		{
			return ptr_;
		}
		Iterator& begin()
		{
			size_t n;
			unsigned int dsize;
			char* ptr;
			IMAGE_PROCESSING_SWITCH
			(type_, get_data_parameters_, ptr_, &n, &dsize, &ptr);
			begin_.reset(new Iterator(type_, ptr, dsize, n));
			return *begin_;
		}
		Iterator_const& begin_const() const
		{
			size_t n;
			unsigned int dsize;
			char* ptr;
			IMAGE_PROCESSING_SWITCH_CONST
			(type_, get_data_parameters_, ptr_, &n, &dsize, &ptr);
			begin_const_.reset(new Iterator_const(type_, ptr, dsize, n));
			return *begin_const_;
		}
		Iterator& end()
		{
			size_t n;
			unsigned int dsize;
			char* ptr;
			IMAGE_PROCESSING_SWITCH
			(type_, get_data_parameters_, ptr_, &n, &dsize, &ptr);
			end_.reset(new Iterator(type_, ptr + n*dsize, dsize, n));
			return *end_;
		}
		Iterator_const& end_const() const
		{
			size_t n;
			unsigned int dsize;
			char* ptr;
			IMAGE_PROCESSING_SWITCH_CONST
			(type_, get_data_parameters_, ptr_, &n, &dsize, &ptr);
			end_const_.reset(new Iterator_const(type_, ptr + n*dsize, dsize, n));
			//std::cout << type_ << ' ' << n << ' ' << dsize << '\n';
			return *end_const_;
		}
		size_t size() const
		{
			size_t s;
			IMAGE_PROCESSING_SWITCH_CONST(type_, get_size_, ptr_, s);
			return s;
		}
		ISMRMRD::ImageHeader& head()
		{
			IMAGE_PROCESSING_SWITCH(type_, return get_head_ref_, ptr_);
		}
		std::string attributes() const
		{
			std::string attr;
			IMAGE_PROCESSING_SWITCH_CONST(type_, get_attr_, ptr_, attr);
			return attr;
		}
		void set_imtype(ISMRMRD::ISMRMRD_ImageTypes imtype)
		{
			IMAGE_PROCESSING_SWITCH(type_, set_imtype_, ptr_, imtype);
		}
		size_t get_dim(int* dim) const
		{
			IMAGE_PROCESSING_SWITCH_CONST(type_, get_dim_, ptr_, dim);
			size_t n = dim[0];
			n *= dim[1];
			n *= dim[2];
			n *= dim[3];
			return n;
		}
		void get_data(float* data) const
		{
			//std::cout << "in get_data\n";
			std::cout << "trying new image wrap iterator...\n";
			ImageWrap::Iterator_const i = begin_const();
			ImageWrap::Iterator_const stop = end_const();
			for (; i != stop; ++data, ++i) {
				*data = *i;
			}
			//IMAGE_PROCESSING_SWITCH_CONST(type_, get_data_, ptr_, data);
		}
		void set_data(const float* data)
		{
			//std::cout << "in set_data\n";
			for (ImageWrap::Iterator i = begin(); i != end(); ++i, ++data)
				*i = *data;
			//IMAGE_PROCESSING_SWITCH(type_, set_data_, ptr_, data);
		}
		void get_complex_data(complex_float_t* data) const
		{
			//std::cout << "in get_complex_data\n";
			std::cout << "trying new const image wrap iterator...\n";
			ImageWrap::Iterator_const i = begin_const();
			ImageWrap::Iterator_const stop = end_const();
			for (; i != stop; ++data, ++i) {
				*data = (*i).complex_float();
			}
			//IMAGE_PROCESSING_SWITCH_CONST(type_, get_complex_data_, ptr_, data);
		}
		void set_complex_data(const complex_float_t* data)
		{
			//std::cout << "in set_complex_data\n";
			std::cout << "trying new image wrap iterator...\n";
			ImageWrap::Iterator i = begin();
			ImageWrap::Iterator stop = end();
			for (; i != stop; ++i, ++data) {
				*i = *data;
			}
			//IMAGE_PROCESSING_SWITCH(type_, set_complex_data_, ptr_, data);
		}
		void write(ISMRMRD::Dataset& dataset) const
		{
			IMAGE_PROCESSING_SWITCH_CONST(type_, write_, ptr_, dataset);
		}
		void read(ISMRMRD::Dataset& dataset, const char* var, int ind)
		{
			IMAGE_PROCESSING_SWITCH(type_, read_, ptr_, dataset, var, ind, &ptr_);
		}
		void axpby(complex_float_t a, const ImageWrap& x, complex_float_t b)
		{
			IMAGE_PROCESSING_SWITCH(type_, axpby_, x.ptr_image(), a, b);
		}
		void multiply(const ImageWrap& x)
		{
			IMAGE_PROCESSING_SWITCH(type_, multiply_, x.ptr_image());
		}
		void divide(const ImageWrap& x)
		{
			IMAGE_PROCESSING_SWITCH(type_, divide_, x.ptr_image());
		}
		complex_float_t dot(const ImageWrap& iw) const
		{
			complex_float_t z;
			IMAGE_PROCESSING_SWITCH_CONST(type_, dot_, iw.ptr_image(), &z);
			return z;
		}
		float norm() const
		{
			float r;
			IMAGE_PROCESSING_SWITCH_CONST(type_, norm_, ptr_, &r);
			return r;
		}
		float diff(ImageWrap& iw) const
		{
			float s;
			IMAGE_PROCESSING_SWITCH_CONST(type_, diff_, iw.ptr_image(), &s);
			return s;
		}

	private:
		int type_;
		void* ptr_;
		mutable gadgetron::shared_ptr<Iterator> begin_;
		mutable gadgetron::shared_ptr<Iterator> end_;
		mutable gadgetron::shared_ptr<Iterator_const> begin_const_;
		mutable gadgetron::shared_ptr<Iterator_const> end_const_;

		ImageWrap& operator=(const ImageWrap& iw)
		{
			//type_ = iw.type();
			//IMAGE_PROCESSING_SWITCH(type_, copy_, iw.ptr_image());
			return *this;
		}

		template<typename T>
		void get_data_parameters_
			(const ISMRMRD::Image<T>* ptr_im, size_t *n, unsigned int *dsize,
			char** data) const
		{
			const ISMRMRD::Image<T>& im = *(const ISMRMRD::Image<T>*)ptr_im;
			unsigned int dim[4];
			dim[0] = im.getMatrixSizeX();
			dim[1] = im.getMatrixSizeY();
			dim[2] = im.getMatrixSizeZ();
			dim[3] = im.getNumberOfChannels();
			*data = (char*)im.getDataPtr();
			*dsize = sizeof(T);
			*n = dim[0];
			*n *= dim[1];
			*n *= dim[2];
			*n *= dim[3];
			//*n = ptr_im->getDataSize()/(*dsize);
		}

		template<typename T>
		void copy_(const ISMRMRD::Image<T>* ptr_im)
		{
			type_ = ptr_im->getDataType();
			ptr_ = (void*)new ISMRMRD::Image<T>(*ptr_im);
		}

		template<typename T>
		ISMRMRD::ImageHeader& get_head_ref_(ISMRMRD::Image<T>* ptr_im)
		{
			return ptr_im->getHead();
		}

		template<typename T>
		void set_imtype_(ISMRMRD::Image<T>* ptr_im, ISMRMRD::ISMRMRD_ImageTypes type)
		{
			ptr_im->setImageType(type);
		}

		template<typename T>
		void get_size_(const ISMRMRD::Image<T>* ptr_im, size_t& size) const
		{
			size = ptr_im->getDataSize();
		}

		template<typename T>
		void get_attr_(const ISMRMRD::Image<T>* ptr_im, std::string& attr) const
		{
			ptr_im->getAttributeString(attr);
		}

		template<typename T>
		void write_
			(const ISMRMRD::Image<T>* ptr_im, ISMRMRD::Dataset& dataset) const
		{
			//std::cout << "appending image..." << std::endl;
			const ISMRMRD::Image<T>& im = *ptr_im;
			std::stringstream ss;
			ss << "image_" << im.getHead().image_series_index;
			std::string image_varname = ss.str();
			{
				Mutex mtx;
				mtx.lock();
				dataset.appendImage(image_varname, im);
				mtx.unlock();
			}
		}

		template<typename T>
		void read_
			(const ISMRMRD::Image<T>* ptr,
			ISMRMRD::Dataset& dataset, const char* var, int index,
			void** ptr_ptr)
		{
			ISMRMRD::Image < T >* ptr_im = new ISMRMRD::Image < T > ;
			*ptr_ptr = (void*)ptr_im;
			ISMRMRD::Image<T>& im = *ptr_im;
			dataset.readImage(var, index, im);
			//int status = ismrmrd_read_image(&dataset, var, (uint32_t)index, &(im.im));
		}

		template<typename T>
		void get_dim_(const ISMRMRD::Image<T>* ptr_im, int* dim) const
		{
			const ISMRMRD::Image<T>& im = *(const ISMRMRD::Image<T>*)ptr_im;
			dim[0] = im.getMatrixSizeX();
			dim[1] = im.getMatrixSizeY();
			dim[2] = im.getMatrixSizeZ();
			dim[3] = im.getNumberOfChannels();
		}

		template<typename T>
		void get_data_(const ISMRMRD::Image<T>* ptr_im, float* data) const
		{
			const ISMRMRD::Image<T>& im = *ptr_im;
			const T* ptr = im.getDataPtr();
			size_t n = im.getNumberOfDataElements();
			for (size_t i = 0; i < n; i++)
				data[i] = std::real(ptr[i]);
		}

		template<typename T>
		void set_data_(ISMRMRD::Image<T>* ptr_im, const float* data)
		{
			ISMRMRD::Image<T>& im = *ptr_im;
			T* ptr = im.getDataPtr();
			size_t n = im.getNumberOfDataElements();
			for (size_t i = 0; i < n; i++)
				ptr[i] = (T)data[i];
		}

		template<typename T>
		void get_complex_data_
			(const ISMRMRD::Image<T>* ptr_im, complex_float_t* data) const
		{
			const ISMRMRD::Image<T>& im = *ptr_im;
			const T* ptr = im.getDataPtr();
			size_t n = im.getNumberOfDataElements();
			for (size_t i = 0; i < n; i++)
				data[i] = complex_float_t(ptr[i]);
		}

		template<typename T>
		void set_complex_data_
			(ISMRMRD::Image<T>* ptr_im, const complex_float_t* data)
		{
			ISMRMRD::Image<T>& im = *ptr_im;
			ISMRMRD::ISMRMRD_DataTypes type = im.getDataType();
			T* ptr = im.getDataPtr();
			size_t n = im.getNumberOfDataElements();
			if (type == ISMRMRD::ISMRMRD_CXFLOAT || type == ISMRMRD::ISMRMRD_CXDOUBLE)
				for (size_t i = 0; i < n; i++)
					xGadgetronUtilities::convert_complex(data[i], ptr[i]);
			else
				for (size_t i = 0; i < n; i++)
					xGadgetronUtilities::convert_complex(data[i], ptr[i]);
		}

		template<typename T>
		void axpby_
			(const ISMRMRD::Image<T>* ptr_x, complex_float_t a, complex_float_t b)
		{
			ISMRMRD::Image<T>* ptr_y = (ISMRMRD::Image<T>*)ptr_;
			const T* i;
			T* j;
			size_t ii = 0;
			size_t n = ptr_x->getNumberOfDataElements();
			if (b == complex_float_t(0.0))
				for (i = ptr_x->getDataPtr(), j = ptr_y->getDataPtr(); ii < n;
					i++, j++, ii++) {
				complex_float_t u = (complex_float_t)*i;
				xGadgetronUtilities::convert_complex(a*u, *j);
			}
			else
				for (i = ptr_x->getDataPtr(), j = ptr_y->getDataPtr(); ii < n;
					i++, j++, ii++) {
				complex_float_t u = (complex_float_t)*i;
				complex_float_t v = (complex_float_t)*j;
				xGadgetronUtilities::convert_complex(a*u + b*v, *j);
			}
		}

		template<typename T>
		void multiply_(const ISMRMRD::Image<T>* ptr_x)
		{
			ISMRMRD::Image<T>* ptr_y = (ISMRMRD::Image<T>*)ptr_;
			const T* i;
			T* j;
			size_t ii = 0;
			size_t n = ptr_x->getNumberOfDataElements();
			for (i = ptr_x->getDataPtr(), j = ptr_y->getDataPtr(); ii < n;
				i++, j++, ii++) {
				complex_float_t u = (complex_float_t)*i;
				complex_float_t v = (complex_float_t)*j;
				xGadgetronUtilities::convert_complex(u*v, *j);
			}
		}

		template<typename T>
		void divide_(const ISMRMRD::Image<T>* ptr_x)
		{
			ISMRMRD::Image<T>* ptr_y = (ISMRMRD::Image<T>*)ptr_;
			const T* i;
			T* j;
			size_t ii = 0;
			size_t n = ptr_x->getNumberOfDataElements();
			for (i = ptr_x->getDataPtr(), j = ptr_y->getDataPtr(); ii < n;
				i++, j++, ii++) {
				complex_float_t u = (complex_float_t)*i;
				complex_float_t v = (complex_float_t)*j;
				// TODO: check for zero denominator
				xGadgetronUtilities::convert_complex(u / v, *j);
			}
		}

		template<typename T>
		void dot_(const ISMRMRD::Image<T>* ptr_im, complex_float_t *z) const
		{
			const ISMRMRD::Image<T>* ptr = (const ISMRMRD::Image<T>*)ptr_;
			const T* i;
			const T* j;
			*z = 0;
			size_t ii = 0;
			size_t n = ptr_im->getNumberOfDataElements();
			for (i = ptr->getDataPtr(), j = ptr_im->getDataPtr(); ii < n;
				i++, j++, ii++) {
				complex_float_t u = (complex_float_t)*i;
				complex_float_t v = (complex_float_t)*j;
				*z += std::conj(v) * u;
			}
		}

		template<typename T>
		void norm_(const ISMRMRD::Image<T>* ptr, float *r) const
		{
			const T* i;
			*r = 0;
			size_t ii = 0;
			size_t n = ptr->getNumberOfDataElements();
			for (i = ptr->getDataPtr(); ii < n; i++, ii++) {
				complex_float_t a = (complex_float_t)*i;
				*r += std::abs(std::conj(a) * a);
			}
			*r = std::sqrt(*r);
		}

		template<typename T>
		void diff_(const ISMRMRD::Image<T>* ptr_im, float *s) const
		{
			const ISMRMRD::Image<T>* ptr = (const ISMRMRD::Image<T>*)ptr_;
			const T* i;
			const T* j;
			*s = 0;
			size_t ii = 0;
			size_t n = ptr_im->getNumberOfDataElements();
			for (i = ptr->getDataPtr(), j = ptr_im->getDataPtr(); ii < n;
				i++, j++, ii++) {
				complex_float_t a = (complex_float_t)*i;
				complex_float_t b = (complex_float_t)*j;
				*s += (float)std::abs(b - a);
			}
		}
	};
}

#endif<|MERGE_RESOLUTION|>--- conflicted
+++ resolved
@@ -95,11 +95,7 @@
 		class Iterator {
 		public:
 			Iterator(int type, void* data, unsigned int dsize, size_t n) :
-<<<<<<< HEAD
-				type_(type), ptr_((char*)data), dsize_(dsize), n_(n), i_(0), 
-=======
 				type_(type), ptr_((char*)data), dsize_(dsize), n_(n), i_(0),
->>>>>>> 96b400a5
 				ref_(data, type)
 			{}
 			Iterator(const Iterator& iter)
