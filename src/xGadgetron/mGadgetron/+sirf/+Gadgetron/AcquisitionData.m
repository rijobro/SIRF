--- conflicted
+++ resolved
@@ -190,11 +190,7 @@
             else
                 ptr_z = libpointer('singlePtr', single(z));
             end
-<<<<<<< HEAD
-            h = calllib('mgadgetron', 'mGT_fillAcquisitionsData', ...
-=======
             h = calllib('mgadgetron', 'mGT_fillAcquisitionData', ...
->>>>>>> 2d4f0edc
                 self.handle_, ptr_z, all);
             sirf.Utilities.check_status('AcquisitionData', h);
             sirf.Utilities.delete(h)
