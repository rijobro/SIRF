''' 
Object-Oriented wrap for the cGadgetron-to-Python interface pygadgetron.py
'''

# CCP PETMR Synergistic Image Reconstruction Framework (SIRF)
# Copyright 2015 - 2017 Rutherford Appleton Laboratory STFC
#
# This is software developed for the Collaborative Computational
# Project in Positron Emission Tomography and Magnetic Resonance imaging
# (http://www.ccppetmr.ac.uk/).
#
# Licensed under the Apache License, Version 2.0 (the "License");
#   you may not use this file except in compliance with the License.
#   You may obtain a copy of the License at
#       http://www.apache.org/licenses/LICENSE-2.0
#   Unless required by applicable law or agreed to in writing, software
#   distributed under the License is distributed on an "AS IS" BASIS,
#   WITHOUT WARRANTIES OR CONDITIONS OF ANY KIND, either express or implied.
#   See the License for the specific language governing permissions and
#   limitations under the License.

import abc
import numpy
import os
try:
    import pylab
    HAVE_PYLAB = True
except:
    HAVE_PYLAB = False
import sys
import time

from sirf.Utilities import show_2D_array, show_3D_array, error, check_status, \
     try_calling, assert_validity, assert_validities, label_and_name, \
     name_and_parameters, parse_arglist, \
     examples_data_path, existing_filepath, \
     pTest, RE_PYEXT
from sirf import SIRF
from sirf.SIRF import DataContainer
import sirf.pyiutilities as pyiutil
import sirf.pygadgetron as pygadgetron
import sirf.pysirf as pysirf

import sirf.Gadgetron_params as parms

if sys.version_info[0] >= 3 and sys.version_info[1] >= 4:
    ABC = abc.ABC
else:
    ABC = abc.ABCMeta('ABC', (), {})

# max number of acquisitions dimensions
MAX_ACQ_DIMENSIONS = 16

# mask for image-related acquisitions
IMAGE_DATA_MASK = 0x11BFFFF

# image type
ISMRMRD_IMTYPE_MAGNITUDE = 1
ISMRMRD_IMTYPE_PHASE     = 2
ISMRMRD_IMTYPE_REAL      = 3
ISMRMRD_IMTYPE_IMAG      = 4

#image data type
ISMRMRD_USHORT   = 1 ##, /**< corresponds to uint16_t */
ISMRMRD_SHORT    = 2 ##, /**< corresponds to int16_t */
ISMRMRD_UINT     = 3 ##, /**< corresponds to uint32_t */
ISMRMRD_INT      = 4 ##, /**< corresponds to int32_t */
ISMRMRD_FLOAT    = 5 ##, /**< corresponds to float */
ISMRMRD_DOUBLE   = 6 ##, /**< corresponds to double */
ISMRMRD_CXFLOAT  = 7 ##, /**< corresponds to complex float */
ISMRMRD_CXDOUBLE = 8 ##  /**< corresponds to complex double */

# data path finding helper functions
def mr_data_path():
    '''
    Returns default path to MR raw data files.

    *** DEPRECATED: refrain from use (use examples_data_path instead). ***
    '''
    return petmr_data_path('MR')

### low-level client functionality
### likely to be obsolete - not used for a long time
##class ClientConnector:
##    def __init__(self):
##        self.handle = None
##        self.handle = pygadgetron.cGT_newObject('GTConnector')
##        check_status(self.handle)
##    def __del__(self):
##        if self.handle is not None:
##            pyiutil.deleteDataHandle(self.handle)
##    def set_timeout(self, timeout):
##        handle = pygadgetron.cGT_setConnectionTimeout(self.handle, timeout)
##        check_status(handle)
##        pyiutil.deleteDataHandle(handle)
##    def connect(self, host, port):
##        handle = pygadgetron.cGT_connect(self.handle, host, port)
##        check_status(handle)
##        pyiutil.deleteDataHandle(handle)
##    def disconnect(self):
##        handle = pygadgetron.cGT_disconnect(self.handle)
##        check_status(handle)
##        pyiutil.deleteDataHandle(handle)
##    def register_images_receiver(self, imgs):
##        handle = pygadgetron.cGT_registerImagesReceiver\
##            (self.handle, imgs.handle)
##        check_status(handle)
##        pyiutil.deleteDataHandle(handle)
##    def config_gadget_chain(self, gc):
##        handle = pygadgetron.cGT_configGadgetChain(self.handle, gc.handle)
##        check_status(handle)
##        pyiutil.deleteDataHandle(handle)
##    def send_config_file(self, file):
##        handle = pygadgetron.cGT_sendConfigFile(self.handle, file)
##        check_status(handle)
##        pyiutil.deleteDataHandle(handle)
##    def send_parameters(self, par):
##        handle = pygadgetron.cGT_sendParameters(self.handle, par)
##        check_status(handle)
##        pyiutil.deleteDataHandle(handle)
##    def send_acquisitions(self, acq):
##        handle = pygadgetron.cGT_sendAcquisitions(self.handle, acq.handle)
##        check_status(handle)
##        pyiutil.deleteDataHandle(handle)
##    def send_images(self, img):
##        handle = pygadgetron.cGT_sendImages(self.handle, img.handle)
##        check_status(handle)
##        pyiutil.deleteDataHandle(handle)

class CoilImageData(DataContainer):
    '''
    Class for a coil images container.
    Each item in the container is a 4D complex array of coil images values 
    on an xyz-slice (z-dimension is normally 1).
    '''
    def __init__(self):
        self.handle = None
        self.handle = pygadgetron.cGT_newObject('CoilImages')
        check_status(self.handle)
    def __del__(self):
        if self.handle is not None:
            pyiutil.deleteDataHandle(self.handle)
    def same_object(self):
        return CoilImageData()
    def calculate(self, acqs):
        '''
        Calculates coil images from a given sorted acquisitions.
        acqs: AcquisitionData
        '''
        assert_validity(acqs, AcquisitionData)
        if acqs.is_sorted() is False:
            print('WARNING: acquisitions may be in a wrong order')
        try_calling(pygadgetron.cGT_computeCoilImages\
            (self.handle, acqs.handle))
    def image_dimensions(self):
        '''
        Returns each coil images array dimensions as a tuple (nc, nz, ny, nx),
        where nc is the number of active coils and nx, ny, nz are slice
        dimensions.
        '''
        dim = numpy.ndarray((4,), dtype = numpy.int32)
        pygadgetron.cGT_getCoilDataDimensions\
            (self.handle, 0, dim.ctypes.data)
        return tuple(dim[::-1])
    def as_array(self, ci_num):
        '''
        Returns specified coil images array as Numpy ndarray.
        ci_num: coil images array (slice) number
        '''
        nc, nz, ny, nx = self.image_dimensions()
        if nx == 0 or ny == 0 or nz == 0 or nc == 0:
            raise error('image data not available')
        re = numpy.ndarray((nc, nz, ny, nx), dtype = numpy.float32)
        im = numpy.ndarray((nc, nz, ny, nx), dtype = numpy.float32)
        pygadgetron.cGT_getCoilData\
            (self.handle, ci_num, re.ctypes.data, im.ctypes.data)
        return re + 1j * im

DataContainer.register(CoilImageData)

class CoilSensitivityData(DataContainer):
    '''
    Class for a coil sensitivity maps (csm) container.
    Each item in the container is a 4D complex array of csm values on an 
    xyz-slice (z-dimension is normally 1).
    '''
    def __init__(self):
        self.handle = None
        self.smoothness = 0
    def __del__(self):
        if self.handle is not None:
            pyiutil.deleteDataHandle(self.handle)
    def same_object(self):
        return CoilSensitivityData()
    def read(self, file):
        if self.handle is not None:
            pyiutil.deleteDataHandle(self.handle)
        self.handle = pygadgetron.cGT_CoilSensitivities(file)
        check_status(self.handle)
    def calculate(self, data, method = None):
        '''
        Calculates coil sensitivity maps from coil images or sorted 
        acquisitions.
        data  : either AcquisitionData or CoilImages
        method: either SRSS (Square Root of the Sum of Squares, default) or 
                Inati
        '''
        if isinstance(data, AcquisitionData):
            if data.is_sorted() is False:
                print('WARNING: acquisitions may be in a wrong order')
        if self.handle is not None:
            pyiutil.deleteDataHandle(self.handle)
        self.handle = pygadgetron.cGT_CoilSensitivities('')
        check_status(self.handle)
        if method is not None:
            method_name, parm_list = name_and_parameters(method)
            parm = parse_arglist(parm_list)
        else:
            method_name = 'SRSS'
            parm = {}
        if isinstance(data, AcquisitionData):
            assert data.handle is not None
            #_set_int_par\
            parms.set_int_par\
                (self.handle, 'coil_sensitivity', 'smoothness', self.smoothness)
            try_calling(pygadgetron.cGT_computeCoilSensitivities\
                (self.handle, data.handle))
        elif isinstance(data, CoilImageData):
            assert data.handle is not None
            if method_name == 'Inati':
#                if not HAVE_ISMRMRDTOOLS:
                try:
                    from ismrmrdtools import coils
                except:
                    raise error('Inati method requires ismrmrd-python-tools')
                nz = data.number()
                for z in range(nz):
                    ci = numpy.squeeze(data.as_array(z))
                    (csm, rho) = coils.calculate_csm_inati_iter(ci)
                    self.append(csm.astype(numpy.complex64))
            elif method_name == 'SRSS':
                if 'niter' in parm:
                    nit = int(parm['niter'])
                    #_set_int_par\
                    parms.set_int_par\
                        (self.handle, 'coil_sensitivity', 'smoothness', nit)
                try_calling(pygadgetron.cGT_computeCSMsFromCIs\
                    (self.handle, data.handle))
            else:
                raise error('Unknown method %s' % method_name)
        else:
            raise error('Cannot calculate coil sensitivities from %s' % \
                        repr(type(data)))
    def append(self, csm):
        '''
        Appends a coil sensitivity map to self.
        csm: Numpy ndarray with csm values
        '''
        if self.handle is None:
            self.handle = pygadgetron.cGT_CoilSensitivities('')
            check_status(self.handle)
        shape = csm.shape
        nc = shape[0]
        if csm.ndim == 4:
            nz = shape[1]
            iy = 2
        else:
            nz = 1
            iy = 1
        ny = shape[iy]
        nx = shape[iy + 1]
        re = csm.real.copy()
        im = csm.imag.copy()
        handle = pygadgetron.cGT_appendCSM\
            (self.handle, nx, ny, nz, nc, re.ctypes.data, im.ctypes.data)
        check_status(handle)
        pyiutil.deleteDataHandle(handle)
    def map_dimensions(self):
        '''
        Returns each csm dimensions as a tuple (nc, nz, ny, nx),
        where nc is the number of active coils and nx, ny, nz are slice
        dimensions.
        '''
        assert self.handle is not None
        dim = numpy.ndarray((4,), dtype = numpy.int32)
        pygadgetron.cGT_getCoilDataDimensions\
            (self.handle, 0, dim.ctypes.data)
        return tuple(dim[::-1])
    def as_array(self, csm_num):
        '''
        Returns specified csm as Numpy ndarray.
        csm_num: csm (slice) number
        '''
        assert self.handle is not None
        nc, nz, ny, nx = self.map_dimensions()
        if nx == 0 or ny == 0 or nz == 0 or nc == 0:
            raise error('image data not available')
        re = numpy.ndarray((nc, nz, ny, nx), dtype = numpy.float32)
        im = numpy.ndarray((nc, nz, ny, nx), dtype = numpy.float32)
        pygadgetron.cGT_getCoilData\
            (self.handle, csm_num, re.ctypes.data, im.ctypes.data)
        return re + 1j * im

DataContainer.register(CoilSensitivityData)

class Image(object):
    '''
    Class for an MR image.
    '''
    def __init__(self, image_data = None, image_num = 0):
        self.handle = None
        if image_data is not None:
            self.handle = pygadgetron.cGT_imageWrapFromContainer \
                          (image_data.handle, image_num)
            check_status(self.handle)
    def __del__(self):
        if self.handle is not None:
            pyiutil.deleteDataHandle(self.handle)
    def is_real(self):
        assert self.handle is not None
        t = self.data_type()
        return t is not ISMRMRD_CXFLOAT and t is not ISMRMRD_CXDOUBLE
    def version(self):
        assert self.handle is not None
        return parms.int_par(self.handle, 'image', 'version')
    def flags(self):
        assert self.handle is not None
        return parms.int_par(self.handle, 'image', 'flags')
        #return _int_par(self.handle, 'image', 'flags')
    def data_type(self):
        assert self.handle is not None
        return parms.int_par(self.handle, 'image', 'data_type')
    def measurement_uid(self):
        assert self.handle is not None
        return parms.int_par(self.handle, 'image', 'measurement_uid')
    def channels(self):
        assert self.handle is not None
        return parms.int_par(self.handle, 'image', 'channels')
    def average(self):
        assert self.handle is not None
        return parms.int_par(self.handle, 'image', 'average')
    def slice(self):
        assert self.handle is not None
        return parms.int_par(self.handle, 'image', 'slice')
    def contrast(self):
        assert self.handle is not None
        return parms.int_par(self.handle, 'image', 'contrast')
    def phase(self):
        assert self.handle is not None
        return parms.int_par(self.handle, 'image', 'phase')
    def repetition(self):
        assert self.handle is not None
        return parms.int_par(self.handle, 'image', 'repetition')
    def set(self):
        assert self.handle is not None
        return parms.int_par(self.handle, 'image', 'set')
    def acquisition_time_stamp(self):
        assert self.handle is not None
        return parms.int_par(self.handle, 'image', 'acquisition_time_stamp')
    def image_type(self):
        assert self.handle is not None
        return parms.int_par(self.handle, 'image', 'image_type')
    def image_index(self):
        assert self.handle is not None
        return parms.int_par(self.handle, 'image', 'image_index')
    def image_series_index(self):
        assert self.handle is not None
        return parms.int_par(self.handle, 'image', 'image_series_index')
    def attribute_string_len(self):
        assert self.handle is not None
        return parms.int_par(self.handle, 'image', 'attribute_string_len')
    def matrix_size(self):
        assert self.handle is not None
        return parms.uint16_pars(self.handle, 'image', 'matrix_size', 3)[::-1]
        #return _uint16_pars(self.handle, 'image', 'matrix_size', 3)[::-1]
    def physiology_time_stamp(self):
        assert self.handle is not None
        return parms.uint32_pars(self.handle, 'image', 'physiology_time_stamp', 3)
    def field_of_view(self):
        assert self.handle is not None
        return parms.float_pars(self.handle, 'image', 'field_of_view', 3)
    def position(self):
        assert self.handle is not None
        return parms.float_pars(self.handle, 'image', 'position', 3)
    def read_dir(self):
        assert self.handle is not None
        return parms.float_pars(self.handle, 'image', 'read_dir', 3)
    def phase_dir(self):
        assert self.handle is not None
        return parms.float_pars(self.handle, 'image', 'phase_dir', 3)
    def slice_dir(self):
        assert self.handle is not None
        return parms.float_pars(self.handle, 'image', 'slice_dir', 3)
    def patient_table_position(self):
        assert self.handle is not None
        #return parms.float_pars \
        return parms.float_pars \
               (self.handle, 'image', 'patient_table_position', 3)
    def info(self, method):
        return eval('self.' + method + '()')

#class ImageData(DataContainer):
class ImageData(SIRF.ImageData):
    '''
    Class for an MR images container.
    Each item in the container is a 3D complex or float array of the image 
    values on an xyz-slice (z-dimension is normally 1).
    '''
    def __init__(self, file = None):
        self.handle = None
        if file is None:
            return
        self.handle = pygadgetron.cGT_readImages(file)
        check_status(self.handle)
    def __del__(self):
        if self.handle is not None:
            pyiutil.deleteDataHandle(self.handle)
    def same_object(self):
        return ImageData()
    def read_from_file(self, file):
        if self.handle is not None:
            pyiutil.deleteDataHandle(self.handle)
        self.handle = pygadgetron.cGT_readImages(file)
        check_status(self.handle)
    def write(self, file, ext='h5'):
        try_calling(pygadgetron.cGT_writeImages(self.handle, file, ext))
    def data_type(self, im_num):
        '''
        Returns the data type for a specified image (see 8 data types above).
        im_num: image (slice) 
        '''
        assert self.handle is not None
        handle = pygadgetron.cGT_imageDataType(self.handle, im_num)
        check_status(handle)
        n = pyiutil.intDataFromHandle(handle)
        pyiutil.deleteDataHandle(handle)
        return n
    def is_real(self):
        assert self.handle is not None
        t = self.data_type(0)
        return t is not ISMRMRD_CXFLOAT and t is not ISMRMRD_CXDOUBLE
    def process(self, list):
        '''
        Returns processed self with an image processor specified by
        a list of gadgets.
        list: Python list of gadget description strings, each gadget 
              description being a string of the form
                '[label:]gadget_name[(property1=value1[,...])]'
              (square brackets embrace optional items, ... stands for etc.)
        '''
        assert self.handle is not None
        ip = ImageDataProcessor(list)
        return ip.process(self)
    def image(self, im_num):
        return Image(self, im_num)
    def select(self, attr, value):
        '''
        Creates an images container with images from self with the specified
        value of specified attribute.
        attr : the name of the attribute (Python string)
        value: the value of the attribute (Python string)
        '''
        assert self.handle is not None
        images = ImageData()
        images.handle = pygadgetron.cGT_selectImages(self.handle, attr, value)
        check_status(images.handle)
        return images
    def get_info(self, par):
        '''
        Returns the array of values of the specified image information 
        parameter. Parameters names are the same as the names of Image class
        public methods (except is_real and info).
        par: parameter name
        '''
        ni = self.number()
        info = numpy.empty((ni,), dtype = object)
        for i in range(ni):
            image = self.image(i)
            info[i] = image.info(par)
        return info
    def fill(self, data):
        '''
        Fills self's image data with specified values.
        data: Python Numpy array or ImageData
        '''
        if isinstance(data, ImageData):
            super(ImageData, self).fill(data)
            return
<<<<<<< HEAD
        if not isinstance(data, numpy.ndarray ):
            # CIL/SIRF compatibility
            data = data.as_array()
        assert self.handle is not None
        if self.is_real():
            if data.dtype != numpy.float32:
                data = data.astype(numpy.float32)
            try_calling(pygadgetron.cGT_setImageDataFromFloatArray\
                (self.handle, data.ctypes.data))
=======
        if isinstance(data, numpy.ndarray):
            old = None
            if self.is_real():
                if data.dtype != numpy.float32:
                    old = data.copy()
                    data = data.astype(numpy.float32)
            else:
                if data.dtype != numpy.complex64:
                    old = data.copy()
                    data = data.astype(numpy.complex64)
            convert = not data.flags['C_CONTIGUOUS']
            if convert:
                if not data.flags['F_CONTIGUOUS'] and old is None:
                    old = data.copy()
                data = numpy.ascontiguousarray(data)
            if self.is_real():
                try_calling(pygadgetron.cGT_setImageDataFromFloatArray\
                    (self.handle, data.ctypes.data))
            else:
                try_calling(pygadgetron.cGT_setImageDataFromCmplxArray\
                    (self.handle, data.ctypes.data))
            if old is not None:
                data[:] = old
            elif convert:
                data = numpy.asfortranarray(data)
>>>>>>> ed4427ba
        else:
            raise error('wrong fill value.' + \
                        ' Should be ImageData or numpy.ndarray')
    def as_array(self):
        '''
        Returns all self's images as a 3D Numpy ndarray.
        '''
        assert self.handle is not None
        if self.number() < 1:
            return numpy.ndarray((0,0,0), dtype = numpy.float32)
        dim = numpy.ndarray((4,), dtype = numpy.int32)
        image = Image(self)
        pygadgetron.cGT_getImageDim(image.handle, dim.ctypes.data)
        nx = dim[0]
        ny = dim[1]
        nz = dim[2]
        nc = dim[3]
        nz = nz*nc*self.number()
        if self.is_real():
            array = numpy.ndarray((nz, ny, nx), dtype = numpy.float32)
            try_calling(pygadgetron.cGT_getImageDataAsFloatArray\
                (self.handle, array.ctypes.data))
            return array
        else:
            z = numpy.ndarray((nz, ny, nx), dtype = numpy.complex64)
            try_calling(pygadgetron.cGT_getImageDataAsCmplxArray\
                (self.handle, z.ctypes.data))
            return z
<<<<<<< HEAD
    def copy(self):
        '''alias of clone'''
        return self.clone()
    def conjugate(self):
        '''Returns the complex conjugate of the data '''
        if self.handle is not None:
            out = self.clone()
            out.fill(self.as_array().conjugate())
            return out
        else:
            raise error("Empty object cannot be conjugated")
    def show(self, slice = None, title = None, cmap = 'gray', postpone = False):
=======
    def show(self, zyx=None, slice=None, title=None, cmap='gray', postpone=False):
>>>>>>> ed4427ba
        '''Displays xy-cross-section(s) of images.'''
        assert self.handle is not None
        if not HAVE_PYLAB:
            print('pylab not found')
            return
        data = self.as_array()
        nz = data.shape[0]
        if type(slice) == type(1):
            if slice < 0 or slice >= nz:
                return
            ni = 1
            slice = [slice]
        elif slice is None:
            ni = nz
            slice = range(nz)
        else:
            try:
                ni = len(slice)
            except:
                raise error('wrong slice list')
        if title is None:
            title = 'Selected images'
        if ni >= 16:
            tiles = (4, 4)
        else:
            tiles = None
        f = 0
        while f < ni:
            t = min(f + 16, ni)
            err = show_3D_array(abs(data), index=slice[f : t], \
                                tile_shape=tiles, cmap=cmap, \
                                zyx=zyx, label='image', \
                                xlabel='samples', ylabel='readouts', \
                                suptitle=title, \
                                show=(t == ni) and not postpone)
            f = t
    def allocate(self, value=0, **kwargs):
        '''Method to allocate an ImageData and set its values
        
        CIL/SIRF compatibility
        '''
        if value in ['random', 'random_int']:
            out = self.clone()
            shape = out.as_array().shape
            seed = kwargs.get('seed', None)
            if seed is not None:
                numpy.random.seed(seed) 
            if value == 'random':
                out.fill(numpy.random.random_sample(shape))
            elif value == 'random_int':
                max_value = kwargs.get('max_value', 100)
                out.fill(numpy.random.randint(max_value,size=shape))
        else:
            out = self.clone()
            tmp = value * numpy.ones(out.as_array().shape)
            out.fill(tmp)
        return out

    def print_header(self, im_num):
        """Print the header of one of the images. zero based."""
        try_calling(pygadgetron.cGT_print_header(self.handle, im_num))

DataContainer.register(ImageData)

class Acquisition(object):
    def __init__(self, file = None):
        self.handle = None
    def __del__(self):
        if self.handle is not None:
            pyiutil.deleteDataHandle(self.handle)
    def version(self):
        assert self.handle is not None
        return parms.int_par(self.handle, 'acquisition', 'version')
    def flags(self):
        '''
        Returns acquisition flags as an integer (each bit corresponding to a 
        flag).
        '''
        assert self.handle is not None
        return parms.int_par(self.handle, 'acquisition', 'flags')
        #return _int_par(self.handle, 'acquisition', 'flags')
    def measurement_uid(self):
        assert self.handle is not None
        return parms.int_par(self.handle, 'acquisition', 'measurement_uid')
    def scan_counter(self):
        assert self.handle is not None
        return parms.int_par(self.handle, 'acquisition', 'scan_counter')
    def acquisition_time_stamp(self):
        assert self.handle is not None
        return parms.int_par(self.handle, 'acquisition', 'acquisition_time_stamp')
    def number_of_samples(self):
        '''
        returns the number of samples in the readout direction.
        '''
        assert self.handle is not None
        return parms.int_par(self.handle, 'acquisition', 'number_of_samples')
    def available_channels(self):
        assert self.handle is not None
        return parms.int_par(self.handle, 'acquisition', 'available_channels')
    def active_channels(self):
        '''
        Returns the number of active channels (coils).
        '''
        assert self.handle is not None
        return parms.int_par(self.handle, 'acquisition', 'active_channels')
    def discard_pre(self):
        assert self.handle is not None
        return parms.int_par(self.handle, 'acquisition', 'discard_pre')
    def discard_post(self):
        assert self.handle is not None
        return parms.int_par(self.handle, 'acquisition', 'discard_post')
    def center_sample(self):
        assert self.handle is not None
        return parms.int_par(self.handle, 'acquisition', 'center_sample')
    def encoding_space_ref(self):
        assert self.handle is not None
        return parms.int_par(self.handle, 'acquisition', 'encoding_space_ref')
    def trajectory_dimensions(self):
        assert self.handle is not None
        return parms.int_par(self.handle, 'acquisition', 'trajectory_dimensions')
    def kspace_encode_step_1(self):
        assert self.handle is not None
        return parms.int_par(self.handle, 'acquisition', 'idx_kspace_encode_step_1')
    def kspace_encode_step_2(self):
        assert self.handle is not None
        return parms.int_par(self.handle, 'acquisition', 'idx_kspace_encode_step_2')
    def average(self):
        assert self.handle is not None
        return parms.int_par(self.handle, 'acquisition', 'idx_average')
    def slice(self):
        assert self.handle is not None
        return parms.int_par(self.handle, 'acquisition', 'idx_slice')
    def contrast(self):
        assert self.handle is not None
        return parms.int_par(self.handle, 'acquisition', 'idx_contrast')
    def phase(self):
        assert self.handle is not None
        return parms.int_par(self.handle, 'acquisition', 'idx_phase')
    def repetition(self):
        assert self.handle is not None
        return parms.int_par(self.handle, 'acquisition', 'idx_repetition')
    def set(self):
        assert self.handle is not None
        return parms.int_par(self.handle, 'acquisition', 'idx_set')
    def segment(self):
        assert self.handle is not None
        return parms.int_par(self.handle, 'acquisition', 'idx_segment')
    def physiology_time_stamp(self):
        assert self.handle is not None
        return parms.uint32_pars(self.handle, 'acquisition', 'physiology_time_stamp', 3)
    def channel_mask(self):
        assert self.handle is not None
        return parms.uint64_pars(self.handle, 'acquisition', 'channel_mask', 16)
    def sample_time_us(self):
        assert self.handle is not None
        return parms.float_par(self.handle, 'acquisition', 'sample_time_us')
    def position(self):
        assert self.handle is not None
        return parms.float_pars(self.handle, 'acquisition', 'position', 3)
    def read_dir(self):
        assert self.handle is not None
        return parms.float_pars(self.handle, 'acquisition', 'read_dir', 3)
    def phase_dir(self):
        assert self.handle is not None
        return parms.float_pars(self.handle, 'acquisition', 'phase_dir', 3)
    def slice_dir(self):
        assert self.handle is not None
        return parms.float_pars(self.handle, 'acquisition', 'slice_dir', 3)
    def patient_table_position(self):
        assert self.handle is not None
        return parms.float_pars \
               (self.handle, 'acquisition', 'patient_table_position', 3)
    def info(self, method):
        return eval('self.' + method + '()')

class AcquisitionData(DataContainer):
    '''
    Class for an MR acquisitions container.
    Each item is a 2D complex array of acquisition samples for each coil.
    '''
    def __init__(self, file = None):
        self.handle = None
        self.sorted = False
        self.info = None
        if file is not None:
            self.handle = pygadgetron.cGT_ISMRMRDAcquisitionsFromFile(file)
            check_status(self.handle)
    def __del__(self):
        if self.handle is not None:
            pyiutil.deleteDataHandle(self.handle)
    @staticmethod
    def set_storage_scheme(scheme):
        '''Sets acquisition data storage scheme.

        scheme = 'file' (default):
            all acquisition data generated from now on will be kept in
            scratch files deleted after the user's script terminates
        scheme = 'memory':
            all acquisition data generated from now on will be kept in RAM
            (avoid if data is very large)
        '''
        try_calling(pygadgetron.cGT_setAcquisitionDataStorageScheme(scheme))
    @staticmethod
    def get_storage_scheme():
        '''Returns acquisition data storage scheme.
        '''
        handle = pygadgetron.cGT_getAcquisitionDataStorageScheme()
        check_status(handle)
        scheme = pyiutil.charDataFromHandle(handle)
        pyiutil.deleteDataHandle(handle)
        return scheme
    def same_object(self):
        return AcquisitionData()
##    def number_of_acquisitions(self, select = 'image'):
##        assert self.handle is not None
##        dim = self.dimensions(select)
##        return dim[0]
    def number_of_readouts(self, select = 'image'):
        dim = self.dimensions(select)
        return dim[0]
    def sort(self):
        '''
        Sorts acquisitions with respect to (in this order):
            - repetition
            - slice
            - kspace_encode_step_1
        '''
        assert self.handle is not None
        try_calling(pygadgetron.cGT_sortAcquisitions(self.handle))
        self.sorted = True
    def is_sorted(self):
        assert self.handle is not None
        return parms.int_par(self.handle, 'acquisitions', 'sorted')
        #return self.sorted
    def is_undersampled(self):
        assert self.handle is not None
        return parms.int_par(self.handle, 'acquisitions', 'undersampled')
    def process(self, list):
        '''
        Returns processed self with an acquisition processor specified by
        a list of gadgets.
        list: Python list of gadget description strings, each gadget 
              description being a string of the form
                '[label:]gadget_name[(property1=value1[,...])]'
              (square brackets embrace optional items, ... stands for etc.)
        '''
        ap = AcquisitionDataProcessor(list)
        return ap.process(self)
    def acquisition(self, num):
        '''
        Returns the specified acquisition.
        num: acquisition number
        '''
        assert self.handle is not None
        acq = Acquisition()
        acq.handle = pygadgetron.cGT_acquisitionFromContainer(self.handle, num)
        return acq
    def dimensions(self, select = 'image'):
        '''
        Returns acquisitions dimensions as a tuple (na, nc, ns), where na is
        the number of acquisitions, nc the number of coils and ns the number of
        samples.
        If select is set to 'all', the total number of acquisitions is returned.
        Otherwise, the number of acquisitions directly related to imaging data
        is returned.
        '''
        assert self.handle is not None
        dim = numpy.ones((MAX_ACQ_DIMENSIONS,), dtype = numpy.int32)
        hv = pygadgetron.cGT_getAcquisitionDataDimensions\
             (self.handle, dim.ctypes.data)
        #nr = pyiutil.intDataFromHandle(hv)
        pyiutil.deleteDataHandle(hv)
        if select == 'all':
            dim[2] = self.number()
        else:
            dim[2] = numpy.prod(dim[2:])
        return tuple(dim[2::-1])
    def get_info(self, par, which = 'all'):
        '''
        Returns the array of values of the specified acquisition information 
        parameter.
        par: parameter name
        '''
        na, nc, ns = self.dimensions()
        if which == 'all':
            rng = range(na)
        else:
            rng = which
            na = len(rng)
        info = numpy.empty((na,), dtype = object)
        i = 0
        for a in rng: #range(na):
            acq = self.acquisition(a)
            info[i] = acq.info(par)
            i += 1
##            info[a] = acq.info(par)
        return info
    def fill(self, data, select = 'image'):
        '''
        Fills self's acquisitions with specified values.
        data: Python Numpy array or AcquisitionData
        '''
        assert self.handle is not None
        if isinstance(data, AcquisitionData):
            try_calling(pygadgetron.cGT_fillAcquisitionDataFromAcquisitionData\
                (self.handle, data.handle))
            return
        elif isinstance(data, numpy.ndarray):
            if data.dtype is not numpy.complex64:
                old = data.copy()
                data = data.astype(numpy.complex64)
            else:
                old = None
            convert = not data.flags['C_CONTIGUOUS']
            if convert:
                if not data.flags['F_CONTIGUOUS'] and old is None:
                    old = data.copy()
                data = numpy.ascontiguousarray(data)
            if select == 'all': # fill all
                fill_all = 1
            else: # fill only image-related
                fill_all = 0
            try_calling(pygadgetron.cGT_fillAcquisitionData\
                (self.handle, data.ctypes.data, fill_all))
            if old is not None:
                data[:] = old
            elif convert:
                data = numpy.asfortranarray(data)
        else:
            raise error('wrong fill value.' + \
                        ' Should be AcquisitionData or numpy.ndarray')
        return self
    def as_array(self, select = 'image'):
        '''
        Returns selected self's acquisitions as a 3D Numpy ndarray.
        '''
        assert self.handle is not None
        na = self.number()
        ny, nc, ns = self.dimensions(select)
        if select == 'all': # return all
            return_all = 1
        else: # return only image-related
            return_all = 0
        z = numpy.ndarray((ny, nc, ns), dtype = numpy.complex64)
        try_calling(pygadgetron.cGT_acquisitionDataAsArray\
            (self.handle, z.ctypes.data, return_all))
        return z
    def show(self, slice = None, title = None, cmap = 'gray', power = 0.2, \
             postpone = False):
        '''Displays xy-cross-section(s) of images.'''
        assert self.handle is not None
        if not HAVE_PYLAB:
            print('pylab not found')
            return
        data = numpy.transpose(self.as_array(), (1, 0, 2))
        nz = data.shape[0]
        if type(slice) == type(1):
            if slice < 0 or slice >= nz:
                return
            ns = 1
            slice = [slice]
##            show_2D_array('slice %d' % slice, data[slice,:,:])
##            return
        elif slice is None:
            ns = nz
            slice = range(nz)
        else:
            try:
                ns = len(slice)
            except:
                raise error('wrong slice list')
        if title is None:
            title = 'Selected images'
        if ns >= 16:
            tiles = (4, 4)
        else:
            tiles = None
        f = 0
        while f < ns:
            t = min(f + 16, ns)
            err = show_3D_array(abs(data), index = slice[f : t], \
                                tile_shape = tiles, \
                                label = 'coil', xlabel = 'samples', \
                                ylabel = 'readouts', \
                                suptitle = title, cmap = cmap, power = power, \
                                show = (t == ns) and not postpone)
            f = t
    
    def allocate(self, value=0, **kwargs):
        '''Method to allocate an AcquisitionData and set its values
        
        CIL/SIRF compatibility
        '''
        if value in ['random', 'random_int']:
            out = self.clone()
            shape = out.as_array().shape
            seed = kwargs.get('seed', None)
            if seed is not None:
                numpy.random.seed(seed) 
            if value == 'random':
                out.fill(numpy.random.random_sample(shape))
            elif value == 'random_int':
                max_value = kwargs.get('max_value', 100)
                out.fill(numpy.random.randint(max_value,size=shape))
        else:
            out = self.clone()
            tmp = value * numpy.ones(out.as_array().shape)
            out.fill(tmp)
        return out

DataContainer.register(AcquisitionData)

class AcquisitionModel(object):
    '''
    Class for MR acquisition model, an operator that maps images into
    simulated acquisitions.
    '''
    def __init__(self, acqs = None, imgs = None):
        self.handle = None
        if acqs == None:
            self.handle = pygadgetron.cGT_newObject('AcquisitionModel')
        else:
            assert_validity(acqs, AcquisitionData)
            assert_validity(imgs, ImageData)
            self.handle = \
                pygadgetron.cGT_AcquisitionModel(acqs.handle, imgs.handle)
        check_status(self.handle)
        # saves reference to template of AcquisitionData and ImageData
        self.acq_templ = acqs
        self.img_templ = imgs
    def __del__(self):
        if self.handle is not None:
            pyiutil.deleteDataHandle(self.handle)
    def set_up(self, acqs, imgs):
        assert_validity(acqs, AcquisitionData)
        assert_validity(imgs, ImageData)
        try_calling(pygadgetron.cGT_setUpAcquisitionModel \
            (self.handle, acqs.handle, imgs.handle))
    def set_coil_sensitivity_maps(self, csm):
        '''
        Specifies the coil sensitivity maps to be used by the model.
        csm: CoilSensitivityData
        '''
        assert_validity(csm, CoilSensitivityData)
        try_calling(pygadgetron.cGT_setAcquisitionModelParameter \
            (self.handle, 'coil_sensitivity_maps', csm.handle))
    def forward(self, image):
        '''
        Projects an image into (simulated) acquisitions space.
        The resulting acquisition data simulates the actual data
        expected to be received from the scanner.
        image: ImageData
        '''
        assert_validity(image, ImageData)
        ad = AcquisitionData()
        ad.handle = pygadgetron.cGT_AcquisitionModelForward\
            (self.handle, image.handle)
        check_status(ad.handle)
        return ad;
    def backward(self, ad):
        '''
        Back-projects acquisition data into image space using a complex
        transpose of the forward projection.
        ad: AcquisitionData
        '''
        assert_validity(ad, AcquisitionData)
        image = ImageData()
        image.handle = pygadgetron.cGT_AcquisitionModelBackward\
            (self.handle, ad.handle)
        check_status(image.handle)
        return image
    def direct(self, image, out = None):
        '''Alias of forward

           Added for CCPi CIL compatibility
           https://github.com/CCPPETMR/SIRF/pull/237#issuecomment-439894266
        '''
        if out is not None:
            #raise error('out is not supported')
            tmp = self.forward(image)
            out.fill(tmp)
            return
        return self.forward(image)
    def adjoint(self, ad , out = None):
        '''Alias of backward

           Added for CCPi CIL compatibility
           https://github.com/CCPPETMR/SIRF/pull/237#issuecomment-439894266
        '''
        if out is not None:
            #raise error('out is not supported')
            tmp = self.backward(ad)
            out.fill(tmp)
            return
        return self.backward(ad)
    def is_affine(self):
        '''Returns if the acquisition model is affine (i.e. corresponding to A*x+b)'''
        return True
    def is_linear(self):
        '''Returns whether the acquisition model is linear (i.e. corresponding to A*x, with zero background term)'''
        return True

    def range_geometry(self):
        '''Returns the template of ImageData'''
        return self.acq_templ

    def domain_geometry(self):
        '''Returns the template of AcquisitionData'''
        return self.img_templ

class Gadget(object):
    '''
    Class for Gadgetron gadgets.
    '''
    def __init__(self, name):
        '''
        Creates a gadget of specified type and properties.
        name: a string of the form gadget_type(property1=value1, ...)
        '''
        self.handle = None
        name, prop = name_and_parameters(name)
        self.handle = pygadgetron.cGT_newObject(name)
        check_status(self.handle)
        if prop is not None:
            self.set_properties(prop)
    def __del__(self):
        if self.handle is not None:
            pyiutil.deleteDataHandle(self.handle)
    def set_property(self, prop, value):
        '''
        Assigns specified value to specified gadget property.
        prop : property name (string)
        value: property value (string)
        '''
        try_calling(pygadgetron.cGT_setGadgetProperty(self.handle, prop, value))
    def set_properties(self, prop):
        '''
        Assigns specified values to specified gadget properties.
        prop: a string with comma-separated list of property value assignments 
              prop_name=prop_value
        '''
        try_calling(pygadgetron.cGT_setGadgetProperties(self.handle, prop))
    def value_of(self, prop):
        '''
        Returns the string representation of the value of specified property.
        prop: property name (string)
        '''
        return parms.char_par(self.handle, 'gadget', prop)

class GadgetChain(object):
    '''
    Class for Gadgetron chains.
    '''
    def __init__(self):
        self.handle = pygadgetron.cGT_newObject('GadgetChain')
        check_status(self.handle)
    def __del__(self):
        if self.handle is not None:
            pyiutil.deleteDataHandle(self.handle)
##    def add_reader(self, id, reader):
##        '''
##        Adds reader gadget (a gadget that receives data from the client) to the
##        chain.
##        id    : gadget id (string)
##        reader: Gadget of reader type
##        '''
##        assert isinstance(reader, Gadget)
##        try_calling(pygadgetron.cGT_addReader(self.handle, id, reader.handle))
##    def add_writer(self, id, writer):
##        '''
##        Adds writer gadget (a gadget that sends data to the client) to the
##        chain.
##        id    : gadget id (string)
##        writer: Gadget of writer type
##        '''
##        assert isinstance(writer, Gadget)
##        try_calling(pygadgetron.cGT_addWriter(self.handle, id, writer.handle))
    def set_host(self, host):
        '''
        Sets Gadgetron server host.
        host : host name (string)
        '''
        try_calling(pygadgetron.cGT_setHost(self.handle, host))
    def set_port(self, port):
        '''
        Sets Gadgetron server port.
        port : port number (as a string)
        '''
        try_calling(pygadgetron.cGT_setPort(self.handle, port))
    def add_gadget(self, id, gadget):
        '''
        Adds a gadget to the chain.
        id    : gadget id (string)
        writer: Gadget
        '''
        assert isinstance(gadget, Gadget)
        try_calling(pygadgetron.cGT_addGadget(self.handle, id, gadget.handle))
    def set_gadget_property(self, id, prop, value):
        '''
        Assigns specified value to specified gadget property.
        id   : gadget id
        prop : property name (string)
        value: property value (string)
        '''
        if type(value) == type('abc'):
            v = value
        else:
            v = repr(value).lower()
        hg = parms.parameter_handle(self.handle, 'gadget_chain', id)
        try_calling(pygadgetron.cGT_setGadgetProperty(hg, prop, v))
        pyiutil.deleteDataHandle(hg)
    def value_of_gadget_property(self, id, prop):
        '''
        Returns the string representation of the value of specified property.
        id  : gadget id
        prop: property name (string)
        '''
        hg = parms.parameter_handle(self.handle, 'gadget_chain', id)
        hv = parms.parameter_handle(hg, 'gadget', prop)
        value = pyiutil.charDataFromHandle(hv)
        pyiutil.deleteDataHandle(hg)
        pyiutil.deleteDataHandle(hv)
        return value

class Reconstructor(GadgetChain):
    '''
    Class for a chain of gadgets that has AcquisitionData on input and 
    ImageData on output.
    '''
    def __init__(self, list = None):
        self.handle = None
        self.handle = pygadgetron.cGT_newObject('ImagesReconstructor')
        check_status(self.handle)
        self.input_data = None
        if list is None:
            return
        for i in range(len(list)):
            label, name = label_and_name(list[i])
            self.add_gadget(label, Gadget(name))
    def __del__(self):
        if self.handle is not None:
            pyiutil.deleteDataHandle(self.handle)
    def set_input(self, input_data):
        '''
        Sets the input.
        input_data: AcquisitionData
        '''
        assert isinstance(input_data, AcquisitionData)
        self.input_data = input_data
    def process(self):
        '''
        Processes the input with the gadget chain.
        '''
        if self.input_data is None:
            raise error('no input data')
        try_calling(pygadgetron.cGT_reconstructImages\
             (self.handle, self.input_data.handle))
    def get_output(self, subset = None):
        '''
        Returns specified subset of the output ImageData. If no subset is 
        specified, returns all output.
        subset: the name of the subset (e.g. images, gfactors,...)
        '''
        output = ImageData()
        output.handle = pygadgetron.cGT_reconstructedImages(self.handle)
        check_status(output.handle)
        if subset is None:
            return output
        else:
            return output.select('GADGETRON_DataRole', subset)
    def reconstruct(self, input_data):
        '''
        Returns the output from the chain for specified input.
        input_data: AcquisitionData
        '''
        assert_validity(input_data, AcquisitionData)
        handle = pygadgetron.cGT_reconstructImages\
             (self.handle, input_data.handle)
        check_status(handle)
        pyiutil.deleteDataHandle(handle)
        images = ImageData()
        images.handle = pygadgetron.cGT_reconstructedImages(self.handle)
        check_status(images.handle)
        return images

class ImageDataProcessor(GadgetChain):
    '''
    Class for a chain of gadgets that has ImageData on input and output.
    '''
    def __init__(self, list = None):
        '''
        Creates an image processor specified by a list of gadgets.
        list: Python list of gadget description strings, each gadget 
              description being a string of the form
                '[label:]gadget_name[(property1=value1[,...])]'
              (square brackets embrace optional items, ... stands for etc.)
        '''
        self.handle = None
        self.handle = pygadgetron.cGT_newObject('ImagesProcessor')
        check_status(self.handle)
        # TODO: handle input and output in cSTIR
        self.input_data = None
        self.output_data = None
        if list is None:
            return
        for i in range(len(list)):
            label, name = label_and_name(list[i])
            self.add_gadget(label, Gadget(name))
    def __del__(self):
        if self.handle is not None:
            pyiutil.deleteDataHandle(self.handle)
    def set_input(self, input_data):
        '''
        Sets the input data.
        '''
        assert isinstance(input_data, ImageData)
        self.input_data = input_data
    def process(self, input_data = None):
        '''
        Returns the output from the chain.
        input_data: ImageData
        '''
        if input_data is not None:
            self.set_input(input_data)
        if self.input_data is None:
            raise error('input data not set')
        assert_validity(self.input_data, ImageData)
        image = ImageData()
        image.handle = pygadgetron.cGT_processImages\
             (self.handle, self.input_data.handle)
        check_status(image.handle)
        self.output_data = image
        return image
    def get_output(self):
        '''
        Returns the output data.
        '''
        return self.output_data
##    def apply(self, image): # cannot be done this way (Python passes the value)
##        processed_image = self.process(image)
##        image = processed_image

class AcquisitionDataProcessor(GadgetChain):
    '''
    Class for a chain of gadgets that has AcquisitionData on input and output.
    '''
    def __init__(self, list = None):
        '''
        Creates an acquisition processor specified by a list of gadgets.
        list: Python list of gadget description strings, each gadget 
              description being a string of the form
                '[label:]gadget_name[(property1=value1[,...])]'
              (square brackets embrace optional items, ... stands for etc.)
        '''
        self.handle = None
        self.handle = pygadgetron.cGT_newObject('AcquisitionsProcessor')
        check_status(self.handle)
        self.input_data = None
        self.output_data = None
        if list is None:
            return
        for i in range(len(list)):
            label, name = label_and_name(list[i])
            self.add_gadget(label, Gadget(name))
    def __del__(self):
        if self.handle is not None:
            pyiutil.deleteDataHandle(self.handle)
    def set_input(self, input_data):
        '''
        Sets the input data.
        '''
        assert isinstance(input_data, AcquisitionData)
        self.input_data = input_data
    def process(self, input_data = None):
        '''
        Returns the output from the chain for specified input.
        input_data: AcquisitionData
        '''
        if input_data is not None:
            self.set_input(input_data)
        if self.input_data is None:
            raise error('input data not set')
        assert_validity(self.input_data, AcquisitionData)
        acquisitions = AcquisitionData()
        acquisitions.handle = pygadgetron.cGT_processAcquisitions\
             (self.handle, self.input_data.handle)
        check_status(acquisitions.handle)
        self.output_data = acquisitions
        return acquisitions
    def get_output(self):
        '''
        Returns the output data.
        '''
        return self.output_data

class FullySampledReconstructor(Reconstructor):
    '''
    Class for a reconstructor from fully sampled Cartesian raw data.
    '''
    def __init__(self):
        self.handle = None
        self.handle = pygadgetron.cGT_newObject('SimpleReconstructionProcessor')
        check_status(self.handle)
        self.input_data = None
    def __del__(self):
        if self.handle is not None:
            pyiutil.deleteDataHandle(self.handle)
    
class CartesianGRAPPAReconstructor(Reconstructor):
    '''
    Class for a reconstructor from undersampled Cartesian raw data.
    '''
    def __init__(self):
        self.handle = None
        self.handle = pygadgetron.cGT_newObject\
            ('SimpleGRAPPAReconstructionProcessor')
        check_status(self.handle)
        self.input_data = None
    def __del__(self):
        if self.handle is not None:
            pyiutil.deleteDataHandle(self.handle)
    def compute_gfactors(self, flag):
        self.set_gadget_property('gadget4', 'send_out_gfactor', flag)
    
def preprocess_acquisition_data(input_data):
    '''
    Acquisition processor function that adjusts noise and asymmetrich echo and
    removes readout oversampling.
    '''
    assert isinstance(input_data, AcquisitionData)
    return input_data.process(\
        ['NoiseAdjustGadget', \
         'AsymmetricEchoAdjustROGadget', \
         'RemoveROOversamplingGadget'])
    <|MERGE_RESOLUTION|>--- conflicted
+++ resolved
@@ -483,20 +483,19 @@
         Fills self's image data with specified values.
         data: Python Numpy array or ImageData
         '''
+        assert self.handle is not None
+        
         if isinstance(data, ImageData):
             super(ImageData, self).fill(data)
             return
-<<<<<<< HEAD
+        
         if not isinstance(data, numpy.ndarray ):
             # CIL/SIRF compatibility
-            data = data.as_array()
-        assert self.handle is not None
-        if self.is_real():
-            if data.dtype != numpy.float32:
-                data = data.astype(numpy.float32)
-            try_calling(pygadgetron.cGT_setImageDataFromFloatArray\
-                (self.handle, data.ctypes.data))
-=======
+            try:
+                data = data.as_array()
+            except:
+                raise TypeError('Input should be numpy.ndarray or ImageData. Got {}'.format(type(data)))
+        
         if isinstance(data, numpy.ndarray):
             old = None
             if self.is_real():
@@ -522,7 +521,6 @@
                 data[:] = old
             elif convert:
                 data = numpy.asfortranarray(data)
->>>>>>> ed4427ba
         else:
             raise error('wrong fill value.' + \
                         ' Should be ImageData or numpy.ndarray')
@@ -551,7 +549,6 @@
             try_calling(pygadgetron.cGT_getImageDataAsCmplxArray\
                 (self.handle, z.ctypes.data))
             return z
-<<<<<<< HEAD
     def copy(self):
         '''alias of clone'''
         return self.clone()
@@ -563,10 +560,7 @@
             return out
         else:
             raise error("Empty object cannot be conjugated")
-    def show(self, slice = None, title = None, cmap = 'gray', postpone = False):
-=======
     def show(self, zyx=None, slice=None, title=None, cmap='gray', postpone=False):
->>>>>>> ed4427ba
         '''Displays xy-cross-section(s) of images.'''
         assert self.handle is not None
         if not HAVE_PYLAB:
