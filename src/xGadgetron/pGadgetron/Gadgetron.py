--- conflicted
+++ resolved
@@ -579,7 +579,6 @@
             try_calling(pygadgetron.cGT_getImagesDataAsCmplxArray\
                 (self.handle, z.ctypes.data))
             return z
-<<<<<<< HEAD
     def copy(self):
         '''alias of clone'''
         return self.clone()
@@ -591,7 +590,6 @@
             return out
         else:
             raise error("Empty object cannot be conjugated")
-=======
     def show(self, slice = None, title = None, cmap = 'gray', postpone = False):
         '''Displays xy-cross-section(s) of images.'''
         assert self.handle is not None
@@ -631,7 +629,6 @@
                                 suptitle = title, \
                                 show = (t == ni) and not postpone)
             f = t
->>>>>>> 1d2efb0b
 
 DataContainer.register(ImageData)
 
