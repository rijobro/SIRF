/*
CCP PETMR Synergistic Image Reconstruction Framework (SIRF)
Copyright 2015 - 2017 Rutherford Appleton Laboratory STFC
Copyright 2015 - 2017 University College London.

This is software developed for the Collaborative Computational
Project in Positron Emission Tomography and Magnetic Resonance imaging
(http://www.ccppetmr.ac.uk/).

Licensed under the Apache License, Version 2.0 (the "License");
you may not use this file except in compliance with the License.
You may obtain a copy of the License at
http://www.apache.org/licenses/LICENSE-2.0
Unless required by applicable law or agreed to in writing, software
distributed under the License is distributed on an "AS IS" BASIS,
WITHOUT WARRANTIES OR CONDITIONS OF ANY KIND, either express or implied.
See the License for the specific language governing permissions and
limitations under the License.

*/

#include "sirf/iUtilities/DataHandle.h"
#include "sirf/cSTIR/stir_types.h"
#include "sirf/cSTIR/cstir_p.h"
#include "sirf/cSTIR/stir_x.h"

using namespace stir;
using namespace sirf;

#define NEW_OBJECT_HANDLE(T) new ObjectHandle<T >(shared_ptr<T >(new T))
#define SPTR_FROM_HANDLE(Object, X, H) \
	shared_ptr<Object> X; getObjectSptrFromHandle<Object>(H, X);

static void*
unknownObject(const char* obj, const char* name, const char* file, int line)
{
	DataHandle* handle = new DataHandle;
	std::string error = "unknown ";
	error += obj;
	error += " '";
	error += name;
	error += "'";
	ExecutionStatus status(error.c_str(), file, line);
	handle->set(0, &status);
	return (void*)handle;
}

template<class Method>
void*
cSTIR_newReconstructionMethod(const char* par_file)
{
	try {
		if (strlen(par_file) > 0) {
			shared_ptr<Reconstruction<Image3DF> > sptr(new Method(par_file));
			return newObjectHandle(sptr);
		}
		else {
			shared_ptr<Reconstruction<Image3DF> > sptr(new Method);
			return newObjectHandle(sptr);
		}
	}
	CATCH;
}

extern "C"
void* cSTIR_newObject(const char* name)
{
	try {
		if (boost::iequals(name, "FBP2D"))
			return NEW_OBJECT_HANDLE(xSTIR_FBP2DReconstruction);
		if (boost::iequals(name, "ListmodeToSinograms"))
			return NEW_OBJECT_HANDLE(ListmodeToSinograms);
		if (boost::iequals(name,
			"PoissonLogLikelihoodWithLinearModelForMeanAndProjData"))
			return NEW_OBJECT_HANDLE
			(xSTIR_PoissonLogLikelihoodWithLinearModelForMeanAndProjData3DF);
		if (boost::iequals(name, "AcqModUsingMatrix"))
			return NEW_OBJECT_HANDLE(AcqModUsingMatrix3DF);
		if (boost::iequals(name, "RayTracingMatrix"))
			return NEW_OBJECT_HANDLE(RayTracingMatrix);
		if (boost::iequals(name, "QuadraticPrior"))
			return NEW_OBJECT_HANDLE(QuadPrior3DF);
		if (boost::iequals(name, "PLSPrior"))
			return NEW_OBJECT_HANDLE(PLSPrior<float>);
		if (boost::iequals(name, "TruncateToCylindricalFOVImageProcessor"))
			return NEW_OBJECT_HANDLE(CylindricFilter3DF);
		if (boost::iequals(name, "EllipsoidalCylinder"))
			return NEW_OBJECT_HANDLE(EllipsoidalCylinder);
		return unknownObject("object", name, __FILE__, __LINE__);
	}
	CATCH;
}

extern "C"
void* cSTIR_setParameter
(void* ptr_s, const char* obj, const char* name, const void* ptr_v)
{
	try {
		CAST_PTR(DataHandle, hs, ptr_s);
		CAST_PTR(DataHandle, hv, ptr_v);
		if (boost::iequals(obj, "ListmodeToSinograms"))
			return cSTIR_setListmodeToSinogramsParameter(ptr_s, name, ptr_v);
		else if (boost::iequals(obj, "Shape"))
			return cSTIR_setShapeParameter(ptr_s, name, ptr_v);
		else if (boost::iequals(obj, "EllipsoidalCylinder"))
			return cSTIR_setEllipsoidalCylinderParameter(hs, name, hv);
		else if (boost::iequals(obj, "TruncateToCylindricalFOVImageProcessor"))
			return cSTIR_setTruncateToCylindricalFOVImageProcessorParameter
			(hs, name, hv);
		else if (boost::iequals(obj, "AcquisitionModel"))
			return cSTIR_setAcquisitionModelParameter(hs, name, hv);
		else if (boost::iequals(obj, "AcqModUsingMatrix"))
			return cSTIR_setAcqModUsingMatrixParameter(hs, name, hv);
		else if (boost::iequals(obj, "RayTracingMatrix"))
			return cSTIR_setRayTracingMatrixParameter(hs, name, hv);
		else if (boost::iequals(obj, "GeneralisedPrior"))
			return cSTIR_setGeneralisedPriorParameter(hs, name, hv);
		else if (boost::iequals(obj, "QuadraticPrior"))
			return cSTIR_setQuadraticPriorParameter(hs, name, hv);
		else if (boost::iequals(obj, "PLSPrior"))
			return cSTIR_setPLSPriorParameter(hs, name, hv);
		else if (boost::iequals(obj, "GeneralisedObjectiveFunction"))
			return cSTIR_setGeneralisedObjectiveFunctionParameter(hs, name, hv);
		else if (boost::iequals(obj, "PoissonLogLikelihoodWithLinearModelForMean"))
			return cSTIR_setPoissonLogLikelihoodWithLinearModelForMeanParameter
			(hs, name, hv);
		else if (boost::iequals(obj,
			"PoissonLogLikelihoodWithLinearModelForMeanAndProjData"))
			return
			cSTIR_setPoissonLogLikelihoodWithLinearModelForMeanAndProjDataParameter
			(hs, name, hv);
		else if (boost::iequals(obj, "Reconstruction"))
			return cSTIR_setReconstructionParameter(hs, name, hv);
		else if (boost::iequals(obj, "IterativeReconstruction"))
			return cSTIR_setIterativeReconstructionParameter(hs, name, hv);
		else if (boost::iequals(obj, "OSMAPOSL"))
			return cSTIR_setOSMAPOSLParameter(hs, name, hv);
		else if (boost::iequals(obj, "OSSPS"))
			return cSTIR_setOSSPSParameter(hs, name, hv);
		else if (boost::iequals(obj, "FBP2D"))
			return cSTIR_setFBP2DParameter(hs, name, hv);
		else
			return unknownObject("object", obj, __FILE__, __LINE__);
	}
	CATCH;
}

extern "C"
void* cSTIR_parameter(const void* ptr, const char* obj, const char* name) 
{
	try {
		CAST_PTR(DataHandle, handle, ptr);
		if (boost::iequals(obj, "Shape"))
			return cSTIR_shapeParameter(handle, name);
		else if (boost::iequals(obj, "EllipsoidalCylinder"))
			return cSTIR_ellipsoidalCylinderParameter(handle, name);
		else if (boost::iequals(obj, "TruncateToCylindricalFOVImageProcessor"))
			return cSTIR_truncateToCylindricalFOVImageProcessorParameter
			(handle, name);
		else if (boost::iequals(obj, "RayTracingMatrix"))
			return cSTIR_rayTracingMatrixParameter(handle, name);
		else if (boost::iequals(obj, "AcqModUsingMatrix"))
			return cSTIR_acqModUsingMatrixParameter(handle, name);
		else if (boost::iequals(obj, "GeneralisedPrior"))
			return cSTIR_generalisedPriorParameter(handle, name);
		else if (boost::iequals(obj, "PLSPrior"))
			return cSTIR_PLSPriorParameter(handle, name);
		else if (boost::iequals(obj, "GeneralisedObjectiveFunction"))
			return cSTIR_generalisedObjectiveFunctionParameter(handle, name);
		else if (boost::iequals(obj,
			"PoissonLogLikelihoodWithLinearModelForMeanAndProjData"))
			return
			cSTIR_PoissonLogLikelihoodWithLinearModelForMeanAndProjDataParameter
			(handle, name);
		else if (boost::iequals(obj, "IterativeReconstruction"))
			return cSTIR_iterativeReconstructionParameter(handle, name);
		else if (boost::iequals(obj, "OSMAPOSL"))
			return cSTIR_OSMAPOSLParameter(handle, name);
		else if (boost::iequals(obj, "OSSPS"))
			return cSTIR_OSSPSParameter(handle, name);
		else if (boost::iequals(obj, "FBP2D"))
			return cSTIR_FBP2DParameter(handle, name);
		return unknownObject("object", obj, __FILE__, __LINE__);
	}
	CATCH;
}

extern "C"
void* cSTIR_objectFromFile(const char* name, const char* filename)
{
	try {
		if (boost::iequals(name, "OSMAPOSLReconstruction"))
			return cSTIR_newReconstructionMethod
			<OSMAPOSLReconstruction<Image3DF> >
			(filename);
		if (boost::iequals(name, "OSSPSReconstruction"))
			return cSTIR_newReconstructionMethod
			<OSSPSReconstruction<Image3DF> >
			(filename);
		if (boost::iequals(name, "Image")) {
			shared_ptr<STIRImageData> sptr(new STIRImageData(filename));
			return newObjectHandle(sptr);
		}
		if (boost::iequals(name, "AcquisitionData")) {
			shared_ptr<PETAcquisitionData> 
				sptr(new PETAcquisitionDataInFile(filename));
			return newObjectHandle(sptr);
		}
		if (boost::iequals(name, "ListmodeToSinograms")) {
			shared_ptr<ListmodeToSinograms>
				sptr(new ListmodeToSinograms(filename));
			return newObjectHandle(sptr);
		}
		return unknownObject("object", name, __FILE__, __LINE__);
	}
	CATCH;
}

extern "C"
void* cSTIR_setListmodeToSinogramsInterval(void* ptr_lm2s, size_t ptr_data)
{
	try {
		ListmodeToSinograms& lm2s = 
			objectFromHandle<ListmodeToSinograms>(ptr_lm2s);
		float *data = (float *)ptr_data;
		lm2s.set_time_interval((double)data[0], (double)data[1]);
		return (void*)new DataHandle;
	}
	CATCH;
}

extern "C"
void* cSTIR_setListmodeToSinogramsFlag(void* ptr_lm2s, const char* flag, int v)
{
	try {
		DataHandle* handle = new DataHandle;
		ListmodeToSinograms& lm2s =
			objectFromHandle<ListmodeToSinograms>(ptr_lm2s);
		int err = lm2s.set_flag(flag, (bool)v);
		if (err) {
			std::string err_msg;
			err_msg = "ListmodeToSinogram does not have this flag: ";
			err_msg += flag;
			ExecutionStatus status(err_msg.c_str(), __FILE__, __LINE__);
			handle->set(0, &status);
		}
		return (void*)handle;
	}
	CATCH;
}

extern "C"
void* cSTIR_setupListmodeToSinogramsConverter(void* ptr)
{
	try {
		ListmodeToSinograms& lm2s = objectFromHandle<ListmodeToSinograms>(ptr);
		DataHandle* handle = new DataHandle;
		if (lm2s.set_up()) {
			ExecutionStatus status
				("cSTIR_setupListmodeToSinogramConverter failed", 
					__FILE__, __LINE__);
			handle->set(0, &status);
		}
		return (void*)handle;
	}
	CATCH;
}

extern "C"
void* cSTIR_convertListmodeToSinograms(void* ptr)
{
	try {
		ListmodeToSinograms& lm2s = objectFromHandle<ListmodeToSinograms>(ptr);
		lm2s.process_data();
		return newObjectHandle(lm2s.get_output());
	}
	CATCH;
}

extern "C"
void* cSTIR_computeRandoms(void* ptr)
{
	try {
		ListmodeToSinograms& lm2s = objectFromHandle<ListmodeToSinograms>(ptr);
		if (lm2s.estimate_randoms()) {
			ExecutionStatus status
				("cSTIR_computeRandoms failed", __FILE__, __LINE__);
			DataHandle* handle = new DataHandle;
			handle->set(0, &status);
			return handle;
		}
		return newObjectHandle(lm2s.get_randoms_sptr());
	}
	CATCH;
}

extern "C"
void* cSTIR_applyImageDataProcessor(const void* ptr_p, void* ptr_i)
{
	try {
		DataProcessor<Image3DF>& processor =
			objectFromHandle<DataProcessor<Image3DF> >(ptr_p);
		STIRImageData& id = objectFromHandle<STIRImageData>(ptr_i);
		Image3DF& image = id.data();
		processor.apply(image);
		return (void*) new DataHandle;
	}
	CATCH;
}

extern "C"
void* cSTIR_createPETAcquisitionSensitivityModel
	(const void* ptr_src, const char* src)
{
	try {
		shared_ptr<PETAcquisitionSensitivityModel> sptr;
		if (boost::iequals(src, "s")) {
			PETAcquisitionData& ad = objectFromHandle<PETAcquisitionData>(ptr_src);
			sptr.reset(new PETAcquisitionSensitivityModel(ad));
		}
		else if (boost::iequals(src, "n")) {
			CAST_PTR(DataHandle, h, ptr_src);
			sptr.reset(new PETAcquisitionSensitivityModel(charDataFromDataHandle(h)));
		}
		return newObjectHandle(sptr);
	}
	CATCH;
}

extern "C"
void* cSTIR_createPETAttenuationModel(const void* ptr_img, const void* ptr_am)
{
	try {
		STIRImageData& id = objectFromHandle<STIRImageData>(ptr_img);
		PETAcquisitionModel& am = objectFromHandle<PETAcquisitionModel>(ptr_am);
		shared_ptr<PETAcquisitionSensitivityModel> 
			sptr(new PETAttenuationModel(id, am));
		return newObjectHandle(sptr);
	}
	CATCH;
}

extern "C"
void* cSTIR_chainPETAcquisitionSensitivityModels
(const void* ptr_first, const void* ptr_second)
{
	try {
		PETAcquisitionSensitivityModel& first =
			objectFromHandle<PETAcquisitionSensitivityModel>(ptr_first);
		PETAcquisitionSensitivityModel& second =
			objectFromHandle<PETAcquisitionSensitivityModel>(ptr_second);
		shared_ptr<PETAcquisitionSensitivityModel> 
			sptr(new PETAcquisitionSensitivityModel(first, second));
		return newObjectHandle(sptr);
	}
	CATCH;
}

extern "C"
void* cSTIR_setupAcquisitionSensitivityModel(void* ptr_sm, void* ptr_ad)
{
	try {
		PETAcquisitionSensitivityModel& sm = 
			objectFromHandle<PETAcquisitionSensitivityModel>(ptr_sm);
		SPTR_FROM_HANDLE(PETAcquisitionData, sptr_ad, ptr_ad);
		Succeeded s = sm.set_up(sptr_ad->data()->get_proj_data_info_sptr());
		DataHandle* handle = new DataHandle;
		if (s != Succeeded::yes) {
			ExecutionStatus status("cSTIR_acquisitionModelSetup failed",
				__FILE__, __LINE__);
			handle->set(0, &status);
		}
		return (void*)handle;
	}
	CATCH;
}

extern "C"
void* cSTIR_applyAcquisitionSensitivityModel
(void* ptr_sm, void* ptr_ad, const char* job)
{
	try {
		void* handle = new DataHandle;
		PETAcquisitionSensitivityModel& sm =
			objectFromHandle<PETAcquisitionSensitivityModel>(ptr_sm);
		SPTR_FROM_HANDLE(PETAcquisitionData, sptr_ad, ptr_ad);
		if (boost::iequals(job, "unnormalise"))
			sm.unnormalise(*sptr_ad);
		else if (boost::iequals(job, "normalise"))
			sm.normalise(*sptr_ad);
		else if (boost::iequals(job, "fwd"))
			handle = newObjectHandle(sm.forward(*sptr_ad));
		else if (boost::iequals(job, "inv"))
			handle = newObjectHandle(sm.invert(*sptr_ad));
		return handle;
	}
	CATCH;
}

extern "C"
void* cSTIR_setupAcquisitionModel(void* ptr_am, void* ptr_dt, void* ptr_im)
{
	try {
		//writeText("setting up acquisition model\n");
		AcqMod3DF& am = objectFromHandle<AcqMod3DF>(ptr_am);
		SPTR_FROM_HANDLE(PETAcquisitionData, sptr_dt, ptr_dt);
		SPTR_FROM_HANDLE(STIRImageData, sptr_id, ptr_im);
		//std::cout << "setting up acquisition model...\n";
		Succeeded s = am.set_up(sptr_dt, sptr_id);
		DataHandle* handle = new DataHandle;
		if (s != Succeeded::yes) {
			ExecutionStatus status("cSTIR_acquisitionModelSetup failed",
				__FILE__, __LINE__);
			handle->set(0, &status);
		}
		return (void*)handle;
	}
	CATCH;
}

extern "C"
void* cSTIR_acquisitionModelFwd
(void* ptr_am, void* ptr_im, int subset_num, int num_subsets)
{
	try {
		AcqMod3DF& am = objectFromHandle<AcqMod3DF>(ptr_am);
		STIRImageData& id = objectFromHandle<STIRImageData>(ptr_im);
		return newObjectHandle(am.forward(id, subset_num, num_subsets));
	}
	CATCH;
}

extern "C"
void* cSTIR_acquisitionModelFwdReplace
(void* ptr_am, void* ptr_im, int subset_num, int num_subsets, void* ptr_ad)
{
	try {
		AcqMod3DF& am = objectFromHandle<AcqMod3DF>(ptr_am);
		STIRImageData& id = objectFromHandle<STIRImageData>(ptr_im);
		PETAcquisitionData& ad = objectFromHandle<PETAcquisitionData>(ptr_ad);
		am.forward(ad, id, subset_num, num_subsets);
		return new DataHandle;
	}
	CATCH;
}

extern "C"
void* cSTIR_acquisitionModelBwd(void* ptr_am, void* ptr_ad, 
	int subset_num, int num_subsets)
{
	try {
		AcqMod3DF& am = objectFromHandle<AcqMod3DF>(ptr_am);
		PETAcquisitionData& ad = objectFromHandle<PETAcquisitionData>(ptr_ad);
		return newObjectHandle(am.backward(ad, subset_num, num_subsets));
	}
	CATCH;
}

extern "C"
void*
cSTIR_setAcquisitionsStorageScheme(const char* scheme)
{ 
	try {
		if (scheme[0] == 'f' || strcmp(scheme, "default") == 0)
			PETAcquisitionDataInFile::set_as_template();
		else
			PETAcquisitionDataInMemory::set_as_template();
		return (void*)new DataHandle;
	}
	CATCH;
}

extern "C"
void*
cSTIR_getAcquisitionsStorageScheme()
{
	return charDataHandleFromCharData
		(PETAcquisitionData::storage_scheme().c_str());
}

extern "C"
void* cSTIR_acquisitionsDataFromTemplate(void* ptr_t)
{
	try {
		SPTR_FROM_HANDLE(PETAcquisitionData, sptr_t, ptr_t);
		shared_ptr<PETAcquisitionData> sptr(sptr_t->new_acquisition_data());
		return newObjectHandle(sptr);
	}
	CATCH;
}

extern "C"
void* cSTIR_rebinnedAcquisitionData(void* ptr_t, 
const int num_segments_to_combine,
const int num_views_to_combine,
const int num_tang_poss_to_trim,
const bool do_normalisation,
const int max_in_segment_num_to_process
)
{
	try {
		SPTR_FROM_HANDLE(PETAcquisitionData, sptr_t, ptr_t);
		shared_ptr<PETAcquisitionData> sptr =
			sptr_t->single_slice_rebinned_data(
			num_segments_to_combine,
			num_views_to_combine,
			num_tang_poss_to_trim,
			do_normalisation,
			max_in_segment_num_to_process
			);
		return newObjectHandle(sptr);
	}
	CATCH;
}

extern "C"
void* cSTIR_acquisitionsDataFromScannerInfo
(const char* scanner, int span, int max_ring_diff, int view_mash_factor)
{
	std::string storage = PETAcquisitionData::storage_scheme();
	try{
		shared_ptr<ExamInfo> sptr_ei(new ExamInfo());
		shared_ptr<PETAcquisitionDataInMemory>
			sptr_t(new PETAcquisitionDataInMemory);
		shared_ptr<PETAcquisitionData> sptr(sptr_t->same_acquisition_data
			(sptr_ei, scanner, span, max_ring_diff, view_mash_factor));
		return newObjectHandle(sptr);
	}
	CATCH;
}

extern "C"
void* cSTIR_getAcquisitionsDimensions(const void* ptr_acq, size_t ptr_dim)
{
	try {
		int* dim = (int*)ptr_dim;
		SPTR_FROM_HANDLE(PETAcquisitionData, sptr_ad, ptr_acq);
		dim[0] = sptr_ad->get_num_tangential_poss();
		dim[1] = sptr_ad->get_num_views();
		dim[2] = sptr_ad->get_num_sinograms();
		return (void*)new DataHandle;
	}
	CATCH;
}

extern "C"
void* cSTIR_getAcquisitionsData(const void* ptr_acq, size_t ptr_data)
{
	try {
		float* data = (float*)ptr_data;
		SPTR_FROM_HANDLE(PETAcquisitionData, sptr_ad, ptr_acq);
		sptr_ad->copy_to(data);
		return (void*)new DataHandle;
	}
	CATCH;
}

extern "C"
void* cSTIR_fillAcquisitionsData(void* ptr_acq, float v)
{
	try {
		SPTR_FROM_HANDLE(PETAcquisitionData, sptr_ad, ptr_acq);
		sptr_ad->fill(v);
		return (void*)new DataHandle;
	}
	CATCH;
}

extern "C"
void* cSTIR_fillAcquisitionsDataFromAcquisitionsData
(void* ptr_acq, const void* ptr_from)
{
	try {
		SPTR_FROM_HANDLE(PETAcquisitionData, sptr_ad, ptr_acq);
		SPTR_FROM_HANDLE(PETAcquisitionData, sptr_from, ptr_from);
		sptr_ad->fill(*sptr_from);
		return (void*)new DataHandle;
	}
	CATCH;
}

extern "C"
void* cSTIR_setAcquisitionsData(void* ptr_acq, size_t ptr_data)
{
	try {
		SPTR_FROM_HANDLE(PETAcquisitionData, sptr_ad, ptr_acq);
		float *data = (float *)ptr_data;
		sptr_ad->fill_from(data);
		return (void*)new DataHandle;
	}
	CATCH;
}

extern "C"
void* cSTIR_writeAcquisitionData(void* ptr_acq, const char* filename)
{
	try {
		SPTR_FROM_HANDLE(PETAcquisitionData, sptr_ad, ptr_acq);
		sptr_ad->write(filename);
		return (void*)new DataHandle;
	}
	CATCH;
}

extern "C"
void* cSTIR_setupFBP2DReconstruction(void* ptr_r, void* ptr_i)
{
	try {
		DataHandle* handle = new DataHandle;
		xSTIR_FBP2DReconstruction& recon =
			objectFromHandle< xSTIR_FBP2DReconstruction >(ptr_r);
		SPTR_FROM_HANDLE(STIRImageData, sptr_id, ptr_i);
		if (recon.set_up(sptr_id) != Succeeded::yes) {
			ExecutionStatus status("cSTIR_setupFBP2DReconstruction failed",
				__FILE__, __LINE__);
			handle->set(0, &status);
		}
		return (void*)handle;
	}
	CATCH;
}

extern "C"
void* cSTIR_runFBP2DReconstruction(void* ptr_r)
{
	try {
		DataHandle* handle = new DataHandle;
		xSTIR_FBP2DReconstruction& recon =
			objectFromHandle< xSTIR_FBP2DReconstruction >(ptr_r);
		if (recon.process() != Succeeded::yes) {
			ExecutionStatus status("cSTIR_FBP2DReconstruction failed",
				__FILE__, __LINE__);
			handle->set(0, &status);
		}
		return (void*)handle;
	}
	CATCH;
}

extern "C"
void* cSTIR_setupReconstruction(void* ptr_r, void* ptr_i)
{
	try {
		DataHandle* handle = new DataHandle;
		STIRImageData& id = objectFromHandle<STIRImageData>(ptr_i);
		sptrImage3DF sptr_image = id.data_sptr();
		xSTIR_IterativeReconstruction3DF& recon =
			objectFromHandle<xSTIR_IterativeReconstruction3DF>(ptr_r);
		Succeeded s = Succeeded::no;
		if (!recon.post_process()) {
			s = recon.setup(sptr_image);
			recon.subiteration() = recon.get_start_subiteration_num();
		}
		if (s != Succeeded::yes) {
			ExecutionStatus status("cSTIR_setupReconstruction failed",
				__FILE__, __LINE__);
			handle->set(0, &status);
		}
		return (void*)handle;
	}
	CATCH;
}

extern "C"
void* cSTIR_runReconstruction(void* ptr_r, void* ptr_i) 
{
	try {
		DataHandle* handle = new DataHandle;
		Reconstruction<Image3DF>& recon =
			objectFromHandle< Reconstruction<Image3DF> >(ptr_r);
		STIRImageData& id = objectFromHandle<STIRImageData>(ptr_i);
		sptrImage3DF sptr_image = id.data_sptr();
		if (recon.reconstruct(sptr_image) != Succeeded::yes) {
			ExecutionStatus status("cSTIR_reconstruct failed",
				__FILE__, __LINE__);
			handle->set(0, &status);
		}
		return (void*)handle;
	}
	CATCH;
}

extern "C"
void* cSTIR_updateReconstruction(void* ptr_r, void* ptr_i)
{
	try {
		STIRImageData& id = objectFromHandle<STIRImageData>(ptr_i);
		Image3DF& image = id.data();
		xSTIR_IterativeReconstruction3DF& recon =
			objectFromHandle<xSTIR_IterativeReconstruction3DF>(ptr_r);
		recon.update(image);
		return (void*) new DataHandle;
	}
	CATCH;
}

extern "C"
void* cSTIR_setupObjectiveFunction(void* ptr_r, void* ptr_i)
{
	try {
		DataHandle* handle = new DataHandle;
		STIRImageData& id = objectFromHandle<STIRImageData>(ptr_i);
		sptrImage3DF sptr_image = id.data_sptr();
		xSTIR_GeneralisedObjectiveFunction3DF& obj_fun =
			objectFromHandle<xSTIR_GeneralisedObjectiveFunction3DF>(ptr_r);
		Succeeded s = Succeeded::no;
		if (!obj_fun.post_process())
			s = obj_fun.set_up(sptr_image);
		if (s != Succeeded::yes) {
			ExecutionStatus status("cSTIR_setupObjectiveFunction failed",
				__FILE__, __LINE__);
			handle->set(0, &status);
		}
		return (void*)handle;
	}
	CATCH;
}

extern "C"
void*
cSTIR_objectiveFunctionValue(void* ptr_f, void* ptr_i)
{
	try {
		ObjectiveFunction3DF& fun = objectFromHandle< ObjectiveFunction3DF>(ptr_f);
		STIRImageData& id = objectFromHandle<STIRImageData>(ptr_i);
		Image3DF& image = id.data();
		float v = (float)fun.compute_objective_function(image);
		return dataHandle<float>(v);
	}
	CATCH;
}

extern "C"
void*
cSTIR_subsetSensitivity(void* ptr_f, int subset)
{
	try {
		PoissonLogLhLinModMean3DF& fun =
			objectFromHandle<PoissonLogLhLinModMean3DF>(ptr_f);
		const Image3DF& s = fun.get_subset_sensitivity(subset);
		STIRImageData* ptr_id = new STIRImageData(s);
		shared_ptr<STIRImageData> sptr(ptr_id);
		return newObjectHandle(sptr);
	}
	CATCH;
}

extern "C"
void*
cSTIR_objectiveFunctionGradient(void* ptr_f, void* ptr_i, int subset)
{
	try {
		ObjectiveFunction3DF& fun = objectFromHandle< ObjectiveFunction3DF>(ptr_f);
		STIRImageData& id = objectFromHandle<STIRImageData>(ptr_i);
		Image3DF& image = id.data();
		STIRImageData* ptr_id = new STIRImageData(image);
		shared_ptr<STIRImageData> sptr(ptr_id);
		Image3DF& grad = sptr->data();
		if (subset >= 0)
			fun.compute_sub_gradient(grad, image, subset);
		else {
			int nsub = fun.get_num_subsets();
			grad.fill(0.0);
			STIRImageData* ptr_id = new STIRImageData(image);
			shared_ptr<STIRImageData> sptr_sub(ptr_id);
			Image3DF& subgrad = sptr_sub->data();
			for (int sub = 0; sub < nsub; sub++) {
				fun.compute_sub_gradient(subgrad, image, sub);
				grad += subgrad;
			}
		}
		return newObjectHandle(sptr);
	}
	CATCH;
}

extern "C"
void*
cSTIR_objectiveFunctionGradientNotDivided(void* ptr_f, void* ptr_i, int subset)
{
	try {
		PoissonLogLhLinModMean3DF& fun = 
			objectFromHandle<PoissonLogLhLinModMean3DF>(ptr_f);
		STIRImageData& id = objectFromHandle<STIRImageData>(ptr_i);
		Image3DF& image = id.data();
		shared_ptr<STIRImageData> sptr(new STIRImageData(image));
		Image3DF& grad = sptr->data();
		fun.compute_sub_gradient_without_penalty_plus_sensitivity
			(grad, image, subset);
		return newObjectHandle(sptr);
	}
	CATCH;
}

extern "C"
void*
cSTIR_setupPrior(void* ptr_p, void* ptr_i)
{
	try {
		DataHandle* handle = new DataHandle;
		xSTIR_GeneralisedPrior3DF& prior =
			objectFromHandle<xSTIR_GeneralisedPrior3DF>(ptr_p);
		STIRImageData& image = objectFromHandle<STIRImageData>(ptr_i);
		sptrImage3DF sptr_img = image.data_sptr();
		// empty image is a temporary measure for compatibility with old scripts
		// (valid for as long as the argument of prior.set_up() is not used)
		//sptrImage3DF sptr_img(new Voxels3DF);
		prior.set_up(sptr_img);
		if (prior.post_process()){
			ExecutionStatus status("cSTIR_setupPrior failed",
				__FILE__, __LINE__);
			handle->set(0, &status);
		}
		return handle;
	}
	CATCH;
}

extern "C"
void*
cSTIR_priorGradient(void* ptr_p, void* ptr_i)
{
	try {
		Prior3DF& prior = objectFromHandle<Prior3DF>(ptr_p);
		STIRImageData& id = objectFromHandle<STIRImageData>(ptr_i);
		Image3DF& image = id.data();
		shared_ptr<STIRImageData> sptr(new STIRImageData(image));
		Image3DF& grad = sptr->data();
		prior.compute_gradient(grad, image);
		return newObjectHandle(sptr);
	}
	CATCH;
}

extern "C"
void* cSTIR_voxels3DF
(int nx, int ny, int nz,
float sx, float sy, float sz,
float x, float y, float z)
{
	try {
		shared_ptr<Voxels3DF> sptr(new Voxels3DF(IndexRange3D(0, nz - 1,
			-(ny / 2), -(ny / 2) + ny - 1, -(nx / 2), -(nx / 2) + nx - 1),
			Coord3DF(z, y, x),
			Coord3DF(sz, sy, sx)));
		sptr->fill(0.0);
		return newObjectHandle(sptr);
	}
	CATCH;
}

extern "C"
void* cSTIR_imageFromVoxels(void* ptr_v)
{
	try {
		Voxels3DF& voxels = objectFromHandle<Voxels3DF>(ptr_v);
		shared_ptr<STIRImageData> sptr(new STIRImageData(voxels));
		return (void*)newObjectHandle(sptr);
	}
	CATCH;
}

extern "C"
void* cSTIR_imageFromImageData(void* ptr_v)
{
	try {
		ImageData& id = objectFromHandle<ImageData>(ptr_v);
		shared_ptr<STIRImageData> sptr(new STIRImageData(id));
		return (void*)newObjectHandle(sptr);
	}
	CATCH;
}

extern "C"
void* cSTIR_imageFromImage(void* ptr_i)
{
	try {
		STIRImageData& id = objectFromHandle<STIRImageData>(ptr_i);
		Image3DF& image = id.data();
		shared_ptr<STIRImageData> sptr(new STIRImageData(image));
		return (void*)newObjectHandle(sptr);
	}
	CATCH;
}

extern "C"
void* cSTIR_writeImage(void* ptr_i, const char* filename)
{
	try {
		STIRImageData& id = objectFromHandle<STIRImageData>(ptr_i);
		id.write(filename);
		return (void*) new DataHandle;
	}
	CATCH;
}

extern "C"
void* cSTIR_imageFromAcquisitionData(void* ptr_ad)
{
	try {
		SPTR_FROM_HANDLE(PETAcquisitionData, sptr_ad, ptr_ad);
		shared_ptr<STIRImageData> sptr(new STIRImageData(*sptr_ad));
		return newObjectHandle(sptr);
	}
	CATCH;
}

extern "C"
void* cSTIR_imageFromAcquisitionDataAndNxNy(void* ptr_ad, int nx, int ny)
{
	try {
		SPTR_FROM_HANDLE(PETAcquisitionData, sptr_ad, ptr_ad);
		STIRImageData id(*sptr_ad);
		int dim[3];
		float vs[3];
		float is[3];
		id.get_dimensions(dim);
		id.get_voxel_sizes(vs);
		for (int i = 0; i < 3; i++)
			is[i] = dim[i] * vs[i];
		int nz = dim[0];
		float vx = is[2] / nx;
		float vy = is[1] / ny;
		float vz = vs[0];
		shared_ptr<Voxels3DF> sptr_v(new Voxels3DF(IndexRange3D(0, nz - 1,
			-(ny / 2), -(ny / 2) + ny - 1, -(nx / 2), -(nx / 2) + nx - 1),
			Coord3DF(0, 0, 0),
			Coord3DF(vz, vy, vx)));
		shared_ptr<STIRImageData> sptr(new STIRImageData(*sptr_v));
		sptr->fill(0.0);
		return newObjectHandle(sptr);
	}
	CATCH;
}

extern "C"
void* cSTIR_addShape(void* ptr_i, void* ptr_s, float v)
{
	try {
		STIRImageData& id = objectFromHandle<STIRImageData>(ptr_i);
		Image3DF& image = id.data();
		sptrVoxels3DF sptr_v((Voxels3DF*)image.clone());
		Voxels3DF& voxels = *sptr_v;
		Shape3D& shape = objectFromHandle<Shape3D>(ptr_s);
		CartesianCoordinate3D<int> num_samples(1, 1, 1);
		voxels.fill(0);
		shape.construct_volume(voxels, num_samples);
		voxels *= v;
		image += voxels;
		return new DataHandle;
	}
	CATCH;
}

extern "C"
void* cSTIR_fillImage(void* ptr_i, float v)
{
	try {
		STIRImageData& id = objectFromHandle<STIRImageData>(ptr_i);
		Image3DF& image = id.data();
		image.fill(v);
		return new DataHandle;
	}
	CATCH;
}

extern "C"
void* cSTIR_getImageDimensions(const void* ptr_im, size_t ptr_dim) 
{
	try {
		int* dim = (int*)ptr_dim;
		STIRImageData& id = objectFromHandle<STIRImageData>(ptr_im);
		if (id.get_dimensions(dim)) {
				ExecutionStatus status("not a regular image", __FILE__, __LINE__);
				DataHandle* handle = new DataHandle;
				handle->set(0, &status);
				return (void*)handle;
		}
		return new DataHandle;
	}
	CATCH;
}

extern "C"
void* cSTIR_getImageVoxelSizes(const void* ptr_im, size_t ptr_vs)
{
	try {
		float* vs = (float*)ptr_vs;
		STIRImageData& id = objectFromHandle<STIRImageData>(ptr_im);
		id.get_voxel_sizes(vs);
		return new DataHandle;
	}
	CATCH;
}

extern "C"
void* cSTIR_getImageTransformMatrix(const void* ptr_im, size_t ptr_md)
{
	try {
        STIRImageData& id = objectFromHandle<STIRImageData>(ptr_im);
		float* data = (float*)ptr_md;
<<<<<<< HEAD
		TransformMatrix3D mx = id.get_geom_info()->calculate_index_to_physical_point_matrix();
=======
		TransformMatrix3D mx = id.get_geom_info_sptr()->calculate_index_to_physical_point_matrix();
>>>>>>> 708e87c1
		for (int j = 0; j < 4; j++)
			for (int i = 0; i < 4; i++)
				data[i + 4 * j] = mx[j][i];
		return new DataHandle;
	}
	CATCH;
}

extern "C"
void* cSTIR_getImageData(const void* ptr_im, size_t ptr_data)
{
	try {
		//STIRImageData& id = objectFromHandle<STIRImageData>(ptr_im);
		STIRImageData& id = objectFromHandle<STIRImageData>(ptr_im);
		float* data = (float*)ptr_data;
		id.get_data(data);
		//if (id.get_data(data)) {
		//	ExecutionStatus status("not a regular image", __FILE__, __LINE__);
		//	DataHandle* handle = new DataHandle;
		//	handle->set(0, &status);
		//	return (void*)handle;
		//}
		return new DataHandle;
	}
	CATCH;
}

extern "C"
void* cSTIR_setImageData(const void* ptr_im, size_t ptr_data)
{
	try {
		//STIRImageData& id = objectFromHandle<STIRImageData>(ptr_im);
		STIRImageData& id = objectFromHandle<STIRImageData>(ptr_im);
		float* data = (float*)ptr_data;
		id.set_data(data);
		//if (id.set_data(data)) {
		//	ExecutionStatus status("not a regular image", __FILE__, __LINE__);
		//	DataHandle* handle = new DataHandle;
		//	handle->set(0, &status);
		//	return (void*)handle;
		//}
		return new DataHandle;
	}
	CATCH;
}

extern "C"
void*
cSTIR_norm(const void* ptr_x)
{
	try {
		DataContainer& x =
			objectFromHandle<DataContainer >(ptr_x);
		return dataHandle(x.norm());
	}
	CATCH;
}

//extern "C"
//void*
//cSTIR_dot(const void* ptr_x, const void* ptr_y)
//{
//	try {
//		DataContainer& x =
//			objectFromHandle<DataContainer >(ptr_x);
//		DataContainer& y =
//			objectFromHandle<DataContainer >(ptr_y);
//		return dataHandle(x.dot(y));
//	}
//	CATCH;
//}

extern "C"
void*
cSTIR_dot(const void* ptr_x, const void* ptr_y)
{
	try {
		DataContainer& x =
			objectFromHandle<DataContainer >(ptr_x);
		DataContainer& y =
			objectFromHandle<DataContainer >(ptr_y);
		float s;
		//x.dot(y, &s);
		complex_float_t z(0.0, 0.0);
		x.dot(y, &z);
		s = z.real();
		return dataHandle(s);
		//return dataHandle(x.dot(y));
	}
	CATCH;
}

//extern "C"
//void*
//cSTIR_mult(float a, const void* ptr_x)
//{
//	try {
//		DataContainer& x =
//			objectFromHandle<DataContainer >(ptr_x);
//		shared_ptr<DataContainer > sptr_z(x.new_data_container());
//		//sptr_z->mult(a, x);
//		float zero = 0.0;
//		sptr_z->axpby(&a, x, &zero, x);
//		return newObjectHandle<DataContainer >(sptr_z);
//	}
//	CATCH;
//}

//extern "C"
//void*
//cSTIR_axpby(
//	float a, const void* ptr_x,
//	float b, const void* ptr_y
//) {
//	try {
//		DataContainer& x =
//			objectFromHandle<DataContainer >(ptr_x);
//		DataContainer& y =
//			objectFromHandle<DataContainer >(ptr_y);
//		shared_ptr<DataContainer > sptr_z(x.new_data_container());
//		sptr_z->axpby(a, x, b, y);
//		return newObjectHandle<DataContainer >(sptr_z);
//	}
//	CATCH;
//}

extern "C"
void*
cSTIR_axpby(
float a, const void* ptr_x,
float b, const void* ptr_y
) {
	try {
		DataContainer& x =
			objectFromHandle<DataContainer >(ptr_x);
		DataContainer& y =
			objectFromHandle<DataContainer >(ptr_y);
		shared_ptr<DataContainer > sptr_z(x.new_data_container());
		sptr_z->axpby(&a, x, &b, y);
		return newObjectHandle<DataContainer >(sptr_z);
	}
	CATCH;
}

extern "C"
void*
cSTIR_multiply(const void* ptr_x, const void* ptr_y)
{
	try {
		DataContainer& x =
			objectFromHandle<DataContainer >(ptr_x);
		DataContainer& y =
			objectFromHandle<DataContainer >(ptr_y);
		shared_ptr<DataContainer > sptr_z(x.new_data_container());
		sptr_z->multiply(x, y);
		return newObjectHandle<DataContainer >(sptr_z);
	}
	CATCH;
}

extern "C"
void*
cSTIR_divide(const void* ptr_x, const void* ptr_y)
{
	try {
		DataContainer& x =
			objectFromHandle<DataContainer >(ptr_x);
		DataContainer& y =
			objectFromHandle<DataContainer >(ptr_y);
		shared_ptr<DataContainer > sptr_z(x.new_data_container());
		sptr_z->divide(x, y);
		return newObjectHandle<DataContainer >(sptr_z);
	}
	CATCH;
}
<|MERGE_RESOLUTION|>--- conflicted
+++ resolved
@@ -999,11 +999,7 @@
 	try {
         STIRImageData& id = objectFromHandle<STIRImageData>(ptr_im);
 		float* data = (float*)ptr_md;
-<<<<<<< HEAD
-		TransformMatrix3D mx = id.get_geom_info()->calculate_index_to_physical_point_matrix();
-=======
 		TransformMatrix3D mx = id.get_geom_info_sptr()->calculate_index_to_physical_point_matrix();
->>>>>>> 708e87c1
 		for (int j = 0; j < 4; j++)
 			for (int i = 0; i < 4; i++)
 				data[i + 4 * j] = mx[j][i];
