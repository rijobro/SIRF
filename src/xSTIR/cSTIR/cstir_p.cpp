--- conflicted
+++ resolved
@@ -295,16 +295,6 @@
 		objectFromHandle<xSTIR_PLSPrior3DF>(hp);
 	if (boost::iequals(name, "only_2D"))
 		prior.only2D(dataFromHandle<int>((void*)hv));
-<<<<<<< HEAD
-	else if (boost::iequals(name, "alpha"))
-		prior.set_alpha(dataFromHandle<float>((void*)hv));
-	else if (boost::iequals(name, "eta"))
-		prior.set_eta(dataFromHandle<float>((void*)hv));
-	else if (boost::iequals(name, "kappa_filename"))
-		prior.set_kappa_filename(charDataFromDataHandle(hv));
-	else if (boost::iequals(name, "anatomical_filename"))
-		prior.set_anatomical_filename(charDataFromDataHandle(hv));
-=======
 	else if (boost::iequals(name, "anatomical_image")) {
 		PETImageData& id = objectFromHandle<PETImageData>(hv);
 		prior.set_anatomical_image_sptr(id.data_sptr());
@@ -313,29 +303,12 @@
 		PETImageData& id = objectFromHandle<PETImageData>(hv);
 		prior.set_kappa_sptr(id.data_sptr());
 	}
->>>>>>> 0e942ea9
-	else
-		return parameterNotFound(name, __FILE__, __LINE__);
-	return new DataHandle;
-}
-
-void*
-<<<<<<< HEAD
-cSTIR_PLSPriorParameter(const DataHandle* handle, const char* name)
-{
-	xSTIR_PLSPrior3DF& prior = objectFromHandle< xSTIR_PLSPrior3DF >(handle);
-	if (boost::iequals(name, "only_2D"))
-		return dataHandle<float>(prior.get_only_2D());
-	else if (boost::iequals(name, "alpha"))
-		return dataHandle<float>(prior.get_alpha());
-	else if (boost::iequals(name, "eta"))
-		return dataHandle<float>(prior.get_eta());
-	return parameterNotFound(name, __FILE__, __LINE__);
-}
-
-void*
-=======
->>>>>>> 0e942ea9
+	else
+		return parameterNotFound(name, __FILE__, __LINE__);
+	return new DataHandle;
+}
+
+void*
 cSTIR_setGeneralisedObjectiveFunctionParameter
 (DataHandle* hp, const char* name, const DataHandle* hv)
 {
