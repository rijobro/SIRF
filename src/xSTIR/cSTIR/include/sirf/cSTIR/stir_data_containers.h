/*
CCP PETMR Synergistic Image Reconstruction Framework (SIRF)
Copyright 2015 - 2017 Rutherford Appleton Laboratory STFC

This is software developed for the Collaborative Computational
Project in Positron Emission Tomography and Magnetic Resonance imaging
(http://www.ccppetmr.ac.uk/).

Licensed under the Apache License, Version 2.0 (the "License");
you may not use this file except in compliance with the License.
You may obtain a copy of the License at
http://www.apache.org/licenses/LICENSE-2.0
Unless required by applicable law or agreed to in writing, software
distributed under the License is distributed on an "AS IS" BASIS,
WITHOUT WARRANTIES OR CONDITIONS OF ANY KIND, either express or implied.
See the License for the specific language governing permissions and
limitations under the License.

*/

/*!
\file
\ingroup STIR Extensions
\brief Specification file for data handling types not present in STIR.

\author Evgueni Ovtchinnikov
\author CCP PETMR
*/

#ifndef STIR_DATA_CONTAINER_TYPES
#define STIR_DATA_CONTAINER_TYPES

#include <stdlib.h>

#include <chrono>
#include <fstream>
#include <exception>

#include "sirf/iUtilities/LocalisedException.h"
#include "sirf/iUtilities/DataHandle.h"
#include "sirf/common/DataContainer.h"
#include "sirf/common/ANumRef.h"
#include "sirf/common/PETImageData.h"
#include "sirf/cSTIR/stir_types.h"
#include "sirf/common/GeometricalInfo.h"

namespace sirf {

	class SIRFUtilities {
	public:
		static long long milliseconds()
		{
			auto now = std::chrono::system_clock::now();
			auto ms = std::chrono::duration_cast<std::chrono::milliseconds>(now.time_since_epoch());
			return (long long)ms.count();
		}
		static std::string scratch_file_name()
		{
			static int calls = 0;
			char buff[32];
			long long int ms = milliseconds();
			calls++;
			sprintf(buff, "tmp_%d_%lld", calls, ms);
			return std::string(buff);
		}
	};

	/*!
	\ingroup STIR Extensions
	\brief STIR ProjDataInterfile wrapper with additional file managing features.

	This derived class has additional capability of deleting the file it handles
	when an object of this class goes out of existence.
	*/

	class ProjDataFile : public stir::ProjDataInterfile {

	public:
		ProjDataFile(const stir::ProjData& pd, const std::string& filename, bool owns_file = true) :
			stir::ProjDataInterfile(pd.get_exam_info_sptr(),
			pd.get_proj_data_info_sptr(),
			filename, std::ios::in | std::ios::out | std::ios::trunc),
			_filename(filename),
			_owns_file(owns_file)
		{}
		ProjDataFile(stir::shared_ptr<stir::ExamInfo> sptr_exam_info,
			stir::shared_ptr<stir::ProjDataInfo> sptr_proj_data_info,
			const std::string& filename, bool owns_file = true) :
			stir::ProjDataInterfile(sptr_exam_info, sptr_proj_data_info,
			filename, std::ios::in | std::ios::out | std::ios::trunc),
			_filename(filename),
			_owns_file(owns_file)
		{}
		~ProjDataFile()
		{
			close_stream();
			clear_stream();
			if (!_owns_file)
				return;
			int err;
			err = std::remove((_filename + ".hs").c_str());
			if (err)
				std::cout << "deleting " << _filename << ".hs "
				<< "failed, please delete manually" << std::endl;
			err = std::remove((_filename + ".s").c_str());
			if (err)
				std::cout << "deleting " << _filename << ".s "
				<< "failed, please delete manually" << std::endl;
		}
		stir::shared_ptr<std::iostream> sino_stream_sptr()
		{
			return sino_stream;
		}
		void close_stream()
		{
			((std::fstream*)sino_stream.get())->close();
		}
		void clear_stream()
		{
			((std::fstream*)sino_stream.get())->clear();
		}
	private:
		bool _owns_file;
		std::string _filename;
	};

	/*!
	\ingroup STIR Extensions
	\brief STIR ProjData wrapper with added functionality.

	This class enjoys some features of STIR ProjData and, additionally,
	implements the linear algebra functionality specified by the
	abstract base class aDatacontainer, and provides means for the data
	storage mode (file/memory) selection.
	*/

	class PETAcquisitionData : public DataContainer {
	public:
		virtual ~PETAcquisitionData() {}

		// virtual constructors
		virtual PETAcquisitionData* same_acquisition_data
			(stir::shared_ptr<stir::ExamInfo> sptr_exam_info,
			stir::shared_ptr<stir::ProjDataInfo> sptr_proj_data_info) = 0;
		virtual PETAcquisitionData* same_acquisition_data(const stir::ProjData& pd) = 0;
		virtual PETAcquisitionData* same_acquisition_data
			(stir::shared_ptr<stir::ExamInfo> sptr_ei, std::string scanner_name,
			int span = 1, int max_ring_diff = -1, int view_mash_factor = 1) = 0;
		virtual stir::shared_ptr<PETAcquisitionData> new_acquisition_data() = 0;
		//virtual DataContainer* new_data_container() = 0;

		stir::shared_ptr<PETAcquisitionData> single_slice_rebinned_data(
			const int num_segments_to_combine,
			const int num_views_to_combine = 1,
			const int num_tang_poss_to_trim = 0,
			const bool do_normalisation = true,
			const int max_in_segment_num_to_process = -1
			)
		{
			stir::shared_ptr<stir::ProjDataInfo> out_proj_data_info_sptr(
				stir::SSRB(*data()->get_proj_data_info_ptr(),
				num_segments_to_combine,
				num_views_to_combine,
				num_tang_poss_to_trim,
				max_in_segment_num_to_process
				));
			stir::shared_ptr<PETAcquisitionData> sptr(same_acquisition_data
				(data()->get_exam_info_sptr(), out_proj_data_info_sptr));
			SSRB(*sptr, *data(), do_normalisation);
			return sptr;
		}

		static std::string storage_scheme()
		{
			static bool initialized = false;
			if (!initialized) {
				_storage_scheme = "file";
				initialized = true;
			}
			return _storage_scheme;
		}

		stir::shared_ptr<stir::ProjData> data()
		{
			return _data;
		}
		const stir::shared_ptr<stir::ProjData> data() const
		{
			return _data;
		}
		void set_data(stir::shared_ptr<stir::ProjData> data)
		{
			_data = data;
		}

		// data import/export
		void fill(float v) { data()->fill(v); }
		void fill(PETAcquisitionData& ad)
		{
			stir::shared_ptr<stir::ProjData> sptr = ad.data();
			data()->fill(*sptr);
		}
		void fill_from(const float* d) { data()->fill_from(d); }
		void copy_to(float* d) { data()->copy_to(d); }
		void write(const char* filename)
		{
			ProjDataFile pd(*data(), filename, false);
			pd.fill(*data());
		}

		// data container methods
		unsigned int items() const { return 1; }
		virtual void dot(const DataContainer& a_x, void* ptr) const;
		virtual void axpby(
			const void* ptr_a, const DataContainer& a_x,
			const void* ptr_b, const DataContainer& a_y);
		virtual float norm() const;
		//virtual float dot(const DataContainer& x);
		virtual void multiply
			(const DataContainer& x, const DataContainer& y);
		virtual void divide
			(const DataContainer& x, const DataContainer& y);
		virtual void inv(float a, const DataContainer& x);
		//virtual void axpby(float a, const DataContainer& x,
		//	float b, const DataContainer& y);

		// ProjData methods
		int get_num_tangential_poss()
		{
			return data()->get_num_tangential_poss();
		}
		int get_num_views()
		{
			return data()->get_num_views();
		}
		int get_num_sinograms()
		{
			return data()->get_num_sinograms();
		}
		int get_max_segment_num() const
		{
			return data()->get_max_segment_num();
		}
		stir::SegmentBySinogram<float>
			get_segment_by_sinogram(const int segment_num) const
		{
			return data()->get_segment_by_sinogram(segment_num);
		}
		stir::SegmentBySinogram<float>
			get_empty_segment_by_sinogram(const int segment_num) const
		{
			return data()->get_empty_segment_by_sinogram(segment_num);
		}
		virtual stir::Succeeded set_segment(const stir::SegmentBySinogram<float>& s)
		{
			return data()->set_segment(s);
		}
		stir::shared_ptr<stir::ExamInfo> get_exam_info_sptr() const
		{
			return data()->get_exam_info_sptr();
		}
		stir::shared_ptr<stir::ProjDataInfo> get_proj_data_info_sptr() const
		{
			return data()->get_proj_data_info_sptr();
		}

		// ProjData casts
		operator stir::ProjData&() { return *data(); }
		operator const stir::ProjData&() const { return *data(); }
		operator stir::shared_ptr<stir::ProjData>() { return data(); }

	protected:
		static std::string _storage_scheme;
		static stir::shared_ptr<PETAcquisitionData> _template;
		stir::shared_ptr<stir::ProjData> _data;

		static stir::shared_ptr<stir::ProjDataInfo>
			proj_data_info_from_scanner(std::string scanner_name,
			int span = 1, int max_ring_diff = -1, int view_mash_factor = 1)
		{
			stir::shared_ptr<stir::Scanner> sptr_s(stir::Scanner::get_scanner_from_name(scanner_name));
			//std::cout << "scanner: " << sptr_s->get_name().c_str() << '\n';
			if (boost::iequals(sptr_s->get_name(), "unknown")) {
				throw LocalisedException("Unknown scanner", __FILE__, __LINE__);
			}
			int num_views = sptr_s->get_num_detectors_per_ring() / 2 / view_mash_factor;
			int num_tang_pos = sptr_s->get_max_num_non_arccorrected_bins();
			if (max_ring_diff < 0)
				max_ring_diff = sptr_s->get_num_rings() - 1;
			return std::move(stir::ProjDataInfo::construct_proj_data_info
				(sptr_s, span, max_ring_diff, num_views, num_tang_pos, false));
		}
	};

	/*!
	\ingroup STIR Extensions
	\brief In-file implementation of PETAcquisitionData.

	*/

	class PETAcquisitionDataInFile : public PETAcquisitionData {
	public:
		PETAcquisitionDataInFile() : _owns_file(false) {}
		PETAcquisitionDataInFile(const char* filename) : _owns_file(false)
		{
			_data = stir::ProjData::read_from_file(filename);
		}
		PETAcquisitionDataInFile(stir::shared_ptr<stir::ExamInfo> sptr_exam_info,
			stir::shared_ptr<stir::ProjDataInfo> sptr_proj_data_info)
		{
			_data.reset(new ProjDataFile
				(sptr_exam_info, sptr_proj_data_info,
				_filename = SIRFUtilities::scratch_file_name()));
		}
		PETAcquisitionDataInFile(const stir::ProjData& pd) : _owns_file(true)
		{
			_data.reset(new ProjDataFile
				(pd, _filename = SIRFUtilities::scratch_file_name()));
		}
		PETAcquisitionDataInFile
			(stir::shared_ptr<stir::ExamInfo> sptr_ei, std::string scanner_name,
			int span = 1, int max_ring_diff = -1, int view_mash_factor = 1)
		{
			stir::shared_ptr<stir::ProjDataInfo> sptr_pdi =
				PETAcquisitionData::proj_data_info_from_scanner
				(scanner_name, span, max_ring_diff, view_mash_factor);
			ProjDataFile* ptr = new ProjDataFile(sptr_ei, sptr_pdi,
				_filename = SIRFUtilities::scratch_file_name());
			ptr->fill(0.0f);
			_data.reset(ptr);
		}
		stir::shared_ptr<PETAcquisitionData> new_acquisition_data(std::string filename)
		{
			stir::shared_ptr<PETAcquisitionDataInFile> sptr_ad(new PETAcquisitionDataInFile);
			sptr_ad->_data.reset(new ProjDataFile(*data(), filename, false));
			return sptr_ad;
		}

		static void init() {
			static bool initialized = false;
			if (!initialized) {
				_storage_scheme = "file";
				_template.reset(new PETAcquisitionDataInFile());
				initialized = true;
				PETAcquisitionData::storage_scheme();
			}
		}
		static void set_as_template()
		{
			init();
			_storage_scheme = "file";
			_template.reset(new PETAcquisitionDataInFile);
		}

		virtual PETAcquisitionData* same_acquisition_data
			(stir::shared_ptr<stir::ExamInfo> sptr_exam_info,
			stir::shared_ptr<stir::ProjDataInfo> sptr_proj_data_info)
		{
			PETAcquisitionData* ptr_ad =
				new PETAcquisitionDataInFile(sptr_exam_info, sptr_proj_data_info);
			return ptr_ad;
		}
		virtual PETAcquisitionData* same_acquisition_data(const stir::ProjData& pd)
		{
			PETAcquisitionData* ptr_ad = new PETAcquisitionDataInFile(pd);
			return ptr_ad;
		}
		virtual PETAcquisitionData* same_acquisition_data
			(stir::shared_ptr<stir::ExamInfo> sptr_ei, std::string scanner_name,
			int span = 1, int max_ring_diff = -1, int view_mash_factor = 1)
		{
			PETAcquisitionData* ptr_ad = new PETAcquisitionDataInFile
				(sptr_ei, scanner_name, span, max_ring_diff, view_mash_factor);
			return ptr_ad;
		}
		virtual stir::shared_ptr<PETAcquisitionData> new_acquisition_data()
		{
			init();
			return stir::shared_ptr<PETAcquisitionData>
				(_template->same_acquisition_data(*data()));
		}
		virtual DataContainer* new_data_container() const
		{
			init();
			return (DataContainer*)_template->same_acquisition_data(*data());
		}
		virtual ObjectHandle<DataContainer>* new_data_container_handle() const
		{
			return new ObjectHandle<DataContainer>
				(stir::shared_ptr<DataContainer>(new_data_container()));
		}

	private:
		bool _owns_file;
		std::string _filename;
	};

	/*!
	\ingroup STIR Extensions
	\brief In-memory implementation of PETAcquisitionData.

	*/

	class PETAcquisitionDataInMemory : public PETAcquisitionData {
	public:
		PETAcquisitionDataInMemory() {}
		PETAcquisitionDataInMemory(stir::shared_ptr<stir::ExamInfo> sptr_exam_info,
			stir::shared_ptr<stir::ProjDataInfo> sptr_proj_data_info)
		{
			_data = stir::shared_ptr<stir::ProjData>
				(new stir::ProjDataInMemory(sptr_exam_info, sptr_proj_data_info));
		}
		PETAcquisitionDataInMemory(const stir::ProjData& pd)
		{
			_data = stir::shared_ptr<stir::ProjData>
				(new stir::ProjDataInMemory(pd.get_exam_info_sptr(),
				pd.get_proj_data_info_sptr()));
		}
		PETAcquisitionDataInMemory
			(stir::shared_ptr<stir::ExamInfo> sptr_ei, std::string scanner_name,
			int span = 1, int max_ring_diff = -1, int view_mash_factor = 1)
		{
			stir::shared_ptr<stir::ProjDataInfo> sptr_pdi =
				PETAcquisitionData::proj_data_info_from_scanner
				(scanner_name, span, max_ring_diff, view_mash_factor);
			stir::ProjDataInMemory* ptr = new stir::ProjDataInMemory(sptr_ei, sptr_pdi);
			ptr->fill(0.0f);
			_data.reset(ptr);
		}

		static void init() { PETAcquisitionDataInFile::init(); }
		static void set_as_template()
		{
			init();
			_storage_scheme = "memory";
			_template.reset(new PETAcquisitionDataInMemory);
		}

		virtual PETAcquisitionData* same_acquisition_data
			(stir::shared_ptr<stir::ExamInfo> sptr_exam_info,
			stir::shared_ptr<stir::ProjDataInfo> sptr_proj_data_info)
		{
			PETAcquisitionData* ptr_ad =
				new PETAcquisitionDataInMemory(sptr_exam_info, sptr_proj_data_info);
			return ptr_ad;
		}
		virtual PETAcquisitionData* same_acquisition_data(const stir::ProjData& pd)
		{
			PETAcquisitionData* ptr_ad = new PETAcquisitionDataInMemory(pd);
			return ptr_ad;
		}
		virtual PETAcquisitionData* same_acquisition_data
			(stir::shared_ptr<stir::ExamInfo> sptr_ei, std::string scanner_name,
			int span = 1, int max_ring_diff = -1, int view_mash_factor = 1)
		{
			PETAcquisitionData* ptr_ad = new PETAcquisitionDataInMemory
				(sptr_ei, scanner_name, span, max_ring_diff, view_mash_factor);
			return ptr_ad;
		}
		virtual stir::shared_ptr<PETAcquisitionData> new_acquisition_data()
		{
			init();
			return stir::shared_ptr<PETAcquisitionData>
				(_template->same_acquisition_data(*data()));
		}
		virtual DataContainer* new_data_container() const
		{
			init();
			return _template->same_acquisition_data(*data());
		}
		virtual ObjectHandle<DataContainer>* new_data_container_handle() const
		{
			return new ObjectHandle<DataContainer>
				(stir::shared_ptr<DataContainer>(new_data_container()));
		}

	};

	/*!
	\ingroup STIR Extensions
	\brief STIR DiscretisedDensity<3, float> wrapper with added functionality.

	This class enjoys some features of STIR DiscretisedDensity<3, float> and,
	additioanally, implements the linear algebra functionality specified by the
	abstract base class aDatacontainer.
	*/

	typedef Image3DF::full_iterator Image3DFIterator;
	typedef Image3DF::const_full_iterator Image3DFIterator_const;

	//class STIRImageData : public aDataContainer < float > {
	class STIRImageData : public PETImageData { //<Iterator, Iterator_const> {
	public:
		//typedef PETImageData<Iterator, Iterator_const>::Iter BaseIter;
		//typedef PETImageData<Iterator, Iterator_const>::Iter_const BaseIter_const;
		typedef ImageData::Iterator BaseIter;
		typedef ImageData::Iterator_const BaseIter_const;
		class Iterator : public BaseIter {
		public:
			Iterator(const Image3DFIterator& iter) : _iter(iter)
			{}
			Iterator& operator=(const Iterator& iter)
			{
				_iter = iter._iter;
				_ref.copy(iter._ref);
				_sptr_iter = iter._sptr_iter;
				return *this;
			}
			virtual Iterator& operator++()
			{
				++_iter;
				return *this;
			}
			//virtual Iterator& operator++(int)
			//{
			//	_sptr_iter.reset(new Iterator(_iter));
			//	++_iter;
			//	return *_sptr_iter;
			//}
			virtual bool operator==(const BaseIter& an_iter) const
			{
				const Iterator& iter = (const Iterator&)an_iter;
				return _iter == iter._iter;
			}
			virtual bool operator!=(const BaseIter& an_iter) const
			{
				const Iterator& iter = (const Iterator&)an_iter;
				return _iter != iter._iter;
			}
			virtual FloatRef& operator*()
			{
				float& v = *_iter;
				_ref.set_ptr(&v);
				return _ref;
			}
		private:
			Image3DFIterator _iter;
			FloatRef _ref;
			std::shared_ptr<Iterator> _sptr_iter;
		};
		class Iterator_const : public BaseIter_const {
		public:
			Iterator_const(const Image3DFIterator_const& iter) : _iter(iter)
			{}
			Iterator_const& operator=(const Iterator_const& iter)
			{
				_iter = iter._iter;
				_ref.copy(iter._ref);
				_sptr_iter = iter._sptr_iter;
				return *this;
			}
			virtual Iterator_const& operator++()
			{
				++_iter;
				return *this;
			}
			//virtual Iterator_const& operator++(int)
			//{
			//	_sptr_iter.reset(new Iterator_const(_iter));
			//	++_iter;
			//	return *_sptr_iter;
			//}
			virtual bool operator==(const BaseIter_const& an_iter) const
			{
				const Iterator_const& iter = (const Iterator_const&)an_iter;
				return _iter == iter._iter;
			}
			virtual bool operator!=(const BaseIter_const& an_iter) const
			{
				const Iterator_const& iter = (const Iterator_const&)an_iter;
				return _iter != iter._iter;
			}
			virtual const FloatRef& operator*() const
			{
				const float& v = *_iter;
				_ref.set_ptr((void*)&v);
				return _ref;
			}
		private:
			Image3DFIterator_const _iter;
			mutable FloatRef _ref;
			std::shared_ptr<Iterator_const> _sptr_iter;
		};
		STIRImageData() {}
        STIRImageData(const ImageData& id);
		STIRImageData(const STIRImageData& image)
		{
			_data.reset(image.data().clone());
            this->set_up_geom_info();
		}
		STIRImageData(const PETAcquisitionData& ad)
		{
			_data.reset(new Voxels3DF(*ad.get_proj_data_info_sptr()));
            this->set_up_geom_info();
		}
		STIRImageData(const Image3DF& image)
		{
			_data.reset(image.clone());
            this->set_up_geom_info();
		}
		STIRImageData(const Voxels3DF& v)
		{
			_data.reset(v.clone());
            this->set_up_geom_info();
		}
		STIRImageData(const stir::ProjDataInfo& pdi)
		{
			_data.reset(new Voxels3DF(pdi));
            this->set_up_geom_info();
		}
		STIRImageData(stir::shared_ptr<Image3DF> ptr)
		{
			_data = ptr;
            this->set_up_geom_info();
		}
		STIRImageData(std::string filename)
		{
			_data = stir::read_from_file<Image3DF>(filename);
            this->set_up_geom_info();
		}
		STIRImageData* same_image_data() const
		{
			STIRImageData* ptr_image = new STIRImageData;
			ptr_image->_data.reset(_data->get_empty_copy());
            ptr_image->set_up_geom_info();
			return ptr_image;
		}
		stir::shared_ptr<STIRImageData> new_image_data()
		{
			return stir::shared_ptr<STIRImageData>(same_image_data());
		}
		DataContainer* new_data_container() const
		{
			return (DataContainer*)same_image_data();
		}
		virtual ObjectHandle<DataContainer>* new_data_container_handle() const
		{
			return new ObjectHandle<DataContainer>
				(stir::shared_ptr<DataContainer>(new_data_container()));
		}
		unsigned int items() const
		{
			return 1;
		}
        virtual std::shared_ptr<ImageData> clone_as_sptr() const
        {
            std::shared_ptr<STIRImageData> im_sptr(new STIRImageData(*this->data().clone()));
            im_sptr->set_up_geom_info();
            return im_sptr;
        }
        /// Write to file
        virtual void write(const std::string &filename) const;

		virtual void dot(const DataContainer& a_x, void* ptr) const;
		virtual void axpby(
			const void* ptr_a, const DataContainer& a_x,
			const void* ptr_b, const DataContainer& a_y);
		virtual float norm() const;
		//virtual float dot(const DataContainer& other);
		//void mult(float a, const DataContainer& x);
		virtual void multiply(const DataContainer& x,
			const DataContainer& y);
		virtual void divide(const DataContainer& x,
			const DataContainer& y);
		//virtual void axpby(float a, const DataContainer& x,
		//	float b, const DataContainer& y);

		Image3DF& data()
		{
			return *_data;
		}
		const Image3DF& data() const
		{
			return *_data;
		}
		Image3DF* data_ptr()
		{
			return _data.get();
		}
		const Image3DF* data_ptr() const
		{
			return _data.get();
		}
		stir::shared_ptr<Image3DF> data_sptr()
		{
			return _data;
		}
		void set_data_sptr(stir::shared_ptr<Image3DF> sptr_data)
		{
			_data = sptr_data;
		}
		void fill(float v)
		{
			_data->fill(v);
		}
		virtual Dimensions dimensions() const
		{
			Dimensions dim;
			int d[4];
			get_dimensions(d);
			dim["z"] = d[0];
			dim["y"] = d[1];
			dim["x"] = d[2];
			return dim;
		}
		int get_dimensions(int* dim) const;
		void get_voxel_sizes(float* vsizes) const;
		virtual void get_data(float* data) const;
		virtual void set_data(const float* data);
		virtual Iterator& begin()
		{
			_begin.reset(new Iterator(data().begin_all()));
			return *_begin;
		}
		virtual Iterator_const& begin() const
		{
			_begin_const.reset(new Iterator_const(data().begin_all()));
			return *_begin_const;
		}
		virtual Iterator& end()
		{
			_end.reset(new Iterator(data().end_all()));
			return *_end;
		}
		virtual Iterator_const& end() const
		{
			_end_const.reset(new Iterator_const(data().end_all()));
			return *_end_const;
		}
<<<<<<< HEAD
=======

        /// Clone and return as unique pointer.
        std::unique_ptr<STIRImageData> clone() const
        {
            return std::unique_ptr<STIRImageData>(this->clone_impl());
        }

    private:
        /// Clone helper function. Don't use.
        virtual STIRImageData* clone_impl() const
        {
            return new STIRImageData(*this->data().clone());
        }

>>>>>>> d0939053
	protected:

        /// Populate the geometrical info metadata (from the image's own metadata)
        virtual void set_up_geom_info();

		stir::shared_ptr<Image3DF> _data;
		mutable stir::shared_ptr<Iterator> _begin;
		mutable stir::shared_ptr<Iterator> _end;
		mutable stir::shared_ptr<Iterator_const> _begin_const;
		mutable stir::shared_ptr<Iterator_const> _end_const;
		//mutable stir::shared_ptr<Iterator> _begin;
		//mutable stir::shared_ptr<Iterator> _end;
		//mutable stir::shared_ptr<Iterator_const> _begin_const;
		//mutable stir::shared_ptr<Iterator_const> _end_const;
	};

}  // namespace sirf

#endif<|MERGE_RESOLUTION|>--- conflicted
+++ resolved
@@ -727,8 +727,6 @@
 			_end_const.reset(new Iterator_const(data().end_all()));
 			return *_end_const;
 		}
-<<<<<<< HEAD
-=======
 
         /// Clone and return as unique pointer.
         std::unique_ptr<STIRImageData> clone() const
@@ -743,7 +741,6 @@
             return new STIRImageData(*this->data().clone());
         }
 
->>>>>>> d0939053
 	protected:
 
         /// Populate the geometrical info metadata (from the image's own metadata)
