--- conflicted
+++ resolved
@@ -642,17 +642,14 @@
 		{
 			return 1;
 		}
-<<<<<<< HEAD
         virtual std::shared_ptr<ImageData> clone_as_sptr() const
         {
             std::shared_ptr<STIRImageData> im_sptr(new STIRImageData(*this->data().clone()));
             im_sptr->set_up_geom_info();
             return im_sptr;
         }
-=======
         /// Write to file
         virtual void write(const std::string &filename) const;
->>>>>>> 78d146b7
 
 		virtual void dot(const DataContainer& a_x, void* ptr) const;
 		virtual void axpby(
