/*
CCP PETMR Synergistic Image Reconstruction Framework (SIRF)
Copyright 2015 - 2017 Rutherford Appleton Laboratory STFC

This is software developed for the Collaborative Computational
Project in Positron Emission Tomography and Magnetic Resonance imaging
(http://www.ccppetmr.ac.uk/).

Licensed under the Apache License, Version 2.0 (the "License");
you may not use this file except in compliance with the License.
You may obtain a copy of the License at
http://www.apache.org/licenses/LICENSE-2.0
Unless required by applicable law or agreed to in writing, software
distributed under the License is distributed on an "AS IS" BASIS,
WITHOUT WARRANTIES OR CONDITIONS OF ANY KIND, either express or implied.
See the License for the specific language governing permissions and
limitations under the License.

*/

#include "sirf/cSTIR/stir_data_containers.h"

using namespace stir;
using namespace sirf;

std::string PETAcquisitionData::_storage_scheme;
shared_ptr<PETAcquisitionData> PETAcquisitionData::_template;

float
PETAcquisitionData::norm() const
{
	double t = 0.0;
	for (int s = 0; s <= get_max_segment_num(); ++s)
	{
		SegmentBySinogram<float> seg = get_segment_by_sinogram(s);
		SegmentBySinogram<float>::full_iterator seg_iter;
		for (seg_iter = seg.begin_all(); seg_iter != seg.end_all();) {
			double r = *seg_iter++;
			t += r*r;
		}
		if (s != 0) {
			seg = get_segment_by_sinogram(-s);
			for (seg_iter = seg.begin_all(); seg_iter != seg.end_all();) {
				double r = *seg_iter++;
				t += r*r;
			}
		}
	}
	return sqrt((float)t);
}

//void
//PETAcquisitionData::mult(float a, const DataContainer& a_x)
//{
//	PETAcquisitionData& x = (PETAcquisitionData&)a_x;
//	int n = get_max_segment_num();
//	int nx = x.get_max_segment_num();
//	for (int s = 0; s <= n && s <= nx; ++s)
//	{
//		SegmentBySinogram<float> seg = get_empty_segment_by_sinogram(s);
//		SegmentBySinogram<float> sx = x.get_segment_by_sinogram(s);
//		SegmentBySinogram<float>::full_iterator seg_iter;
//		SegmentBySinogram<float>::full_iterator sx_iter;
//		for (seg_iter = seg.begin_all(), sx_iter = sx.begin_all();
//			seg_iter != seg.end_all() && sx_iter != sx.end_all();
//			/*empty*/) {
//			*seg_iter++ = float(a*double(*sx_iter++));
//		}
//		set_segment(seg);
//		if (s != 0) {
//			seg = get_empty_segment_by_sinogram(-s);
//			sx = x.get_segment_by_sinogram(-s);
//			for (seg_iter = seg.begin_all(), sx_iter = sx.begin_all();
//				seg_iter != seg.end_all() && sx_iter != sx.end_all();
//				/*empty*/)
//				*seg_iter++ = float(a*double(*sx_iter++));
//			set_segment(seg);
//		}
//	}
//}

void
PETAcquisitionData::dot(const DataContainer& a_x, void* ptr) const
{
	PETAcquisitionData& x = (PETAcquisitionData&)a_x;
	int n = get_max_segment_num();
	int nx = x.get_max_segment_num();
	double t = 0;
	for (int s = 0; s <= n && s <= nx; ++s)
	{
		SegmentBySinogram<float> seg = get_segment_by_sinogram(s);
		SegmentBySinogram<float> sx = x.get_segment_by_sinogram(s);
		SegmentBySinogram<float>::full_iterator seg_iter;
		SegmentBySinogram<float>::full_iterator sx_iter;
		for (seg_iter = seg.begin_all(), sx_iter = sx.begin_all();
			seg_iter != seg.end_all() && sx_iter != sx.end_all();
			/*empty*/) {
			t += (*seg_iter++)*double(*sx_iter++);
		}
		if (s != 0) {
			seg = get_segment_by_sinogram(-s);
			sx = x.get_segment_by_sinogram(-s);
			for (seg_iter = seg.begin_all(), sx_iter = sx.begin_all();
				seg_iter != seg.end_all() && sx_iter != sx.end_all();
				/*empty*/)
				t += (*seg_iter++)*double(*sx_iter++);
		}
	}
	float* ptr_t = (float*)ptr;
	*ptr_t = (float)t;
}

void
PETAcquisitionData::axpby(
const void* ptr_a, const DataContainer& a_x,
const void* ptr_b, const DataContainer& a_y
)
{
	float a = *(float*)ptr_a;
	float b = *(float*)ptr_b;
	PETAcquisitionData& x = (PETAcquisitionData&)a_x;
	PETAcquisitionData& y = (PETAcquisitionData&)a_y;
	int n = get_max_segment_num();
	int nx = x.get_max_segment_num();
	int ny = y.get_max_segment_num();
	for (int s = 0; s <= n && s <= nx && s <= ny; ++s)
	{
		SegmentBySinogram<float> seg = get_empty_segment_by_sinogram(s);
		SegmentBySinogram<float> sx = x.get_segment_by_sinogram(s);
		SegmentBySinogram<float> sy = y.get_segment_by_sinogram(s);
		SegmentBySinogram<float>::full_iterator seg_iter;
		SegmentBySinogram<float>::full_iterator sx_iter;
		SegmentBySinogram<float>::full_iterator sy_iter;
		for (seg_iter = seg.begin_all(),
			sx_iter = sx.begin_all(), sy_iter = sy.begin_all();
			seg_iter != seg.end_all() &&
			sx_iter != sx.end_all() && sy_iter != sy.end_all();
		/*empty*/) {
			*seg_iter++ = float(a*double(*sx_iter++) + b*double(*sy_iter++));
		}
		set_segment(seg);
		if (s != 0) {
			seg = get_empty_segment_by_sinogram(-s);
			sx = x.get_segment_by_sinogram(-s);
			sy = y.get_segment_by_sinogram(-s);
			for (seg_iter = seg.begin_all(),
				sx_iter = sx.begin_all(), sy_iter = sy.begin_all();
				seg_iter != seg.end_all() &&
				sx_iter != sx.end_all() && sy_iter != sy.end_all();
			/*empty*/) {
				*seg_iter++ = float(a*double(*sx_iter++) + b*double(*sy_iter++));
			}
			set_segment(seg);
		}
	}
}

//float
//PETAcquisitionData::dot(const DataContainer& a_x)
//{
//	PETAcquisitionData& x = (PETAcquisitionData&)a_x;
//	int n = get_max_segment_num();
//	int nx = x.get_max_segment_num();
//	double t = 0;
//	for (int s = 0; s <= n && s <= nx; ++s)
//	{
//		SegmentBySinogram<float> seg = get_segment_by_sinogram(s);
//		SegmentBySinogram<float> sx = x.get_segment_by_sinogram(s);
//		SegmentBySinogram<float>::full_iterator seg_iter;
//		SegmentBySinogram<float>::full_iterator sx_iter;
//		for (seg_iter = seg.begin_all(), sx_iter = sx.begin_all();
//			seg_iter != seg.end_all() && sx_iter != sx.end_all();
//			/*empty*/) {
//			t += (*seg_iter++)*double(*sx_iter++);
//		}
//		if (s != 0) {
//			seg = get_segment_by_sinogram(-s);
//			sx = x.get_segment_by_sinogram(-s);
//			for (seg_iter = seg.begin_all(), sx_iter = sx.begin_all();
//				seg_iter != seg.end_all() && sx_iter != sx.end_all();
//				/*empty*/)
//				t += (*seg_iter++)*double(*sx_iter++);
//		}
//	}
//	return (float)t;
//}

void
PETAcquisitionData::inv(float amin, const DataContainer& a_x)
{
	PETAcquisitionData& x = (PETAcquisitionData&)a_x;
	int n = get_max_segment_num();
	int nx = x.get_max_segment_num();
	for (int s = 0; s <= n && s <= nx; ++s)
	{
		//std::cout << "processing segment " << s << std::endl;
		SegmentBySinogram<float> seg = get_empty_segment_by_sinogram(s);
		SegmentBySinogram<float> sx = x.get_segment_by_sinogram(s);
		SegmentBySinogram<float>::full_iterator seg_iter;
		SegmentBySinogram<float>::full_iterator sx_iter;
		for (seg_iter = seg.begin_all(), sx_iter = sx.begin_all();
			seg_iter != seg.end_all() && sx_iter != sx.end_all();
			/*empty*/)
			*seg_iter++ = float(1.0 / std::max(amin, *sx_iter++));
		set_segment(seg);
		if (s != 0) {
			//std::cout << "processing segment " << -s << std::endl;
			seg = get_empty_segment_by_sinogram(-s);
			sx = x.get_segment_by_sinogram(-s);
			for (seg_iter = seg.begin_all(), sx_iter = sx.begin_all();
				seg_iter != seg.end_all() && sx_iter != sx.end_all();
				/*empty*/) {
				*seg_iter++ = float(1.0 / std::max(amin, *sx_iter++));
			}
			set_segment(seg);
		}
	}
}

//void
//PETAcquisitionData::axpby(
//float a, const DataContainer& a_x,
//float b, const DataContainer& a_y
//)
//{
//	PETAcquisitionData& x = (PETAcquisitionData&)a_x;
//	PETAcquisitionData& y = (PETAcquisitionData&)a_y;
//	int n = get_max_segment_num();
//	int nx = x.get_max_segment_num();
//	int ny = y.get_max_segment_num();
//	for (int s = 0; s <= n && s <= nx && s <= ny; ++s)
//	{
//		SegmentBySinogram<float> seg = get_empty_segment_by_sinogram(s);
//		SegmentBySinogram<float> sx = x.get_segment_by_sinogram(s);
//		SegmentBySinogram<float> sy = y.get_segment_by_sinogram(s);
//		SegmentBySinogram<float>::full_iterator seg_iter;
//		SegmentBySinogram<float>::full_iterator sx_iter;
//		SegmentBySinogram<float>::full_iterator sy_iter;
//		for (seg_iter = seg.begin_all(),
//			sx_iter = sx.begin_all(), sy_iter = sy.begin_all();
//			seg_iter != seg.end_all() &&
//			sx_iter != sx.end_all() && sy_iter != sy.end_all();
//		/*empty*/) {
//			*seg_iter++ = float(a*double(*sx_iter++) + b*double(*sy_iter++));
//		}
//		set_segment(seg);
//		if (s != 0) {
//			seg = get_empty_segment_by_sinogram(-s);
//			sx = x.get_segment_by_sinogram(-s);
//			sy = y.get_segment_by_sinogram(-s);
//			for (seg_iter = seg.begin_all(),
//				sx_iter = sx.begin_all(), sy_iter = sy.begin_all();
//				seg_iter != seg.end_all() &&
//				sx_iter != sx.end_all() && sy_iter != sy.end_all();
//			/*empty*/) {
//				*seg_iter++ = float(a*double(*sx_iter++) + b*double(*sy_iter++));
//			}
//			set_segment(seg);
//		}
//	}
//}

void
PETAcquisitionData::multiply(
const DataContainer& a_x,
const DataContainer& a_y
)
{
	PETAcquisitionData& x = (PETAcquisitionData&)a_x;
	PETAcquisitionData& y = (PETAcquisitionData&)a_y;
	int n = get_max_segment_num();
	int nx = x.get_max_segment_num();
	int ny = y.get_max_segment_num();
	for (int s = 0; s <= n && s <= nx && s <= ny; ++s)
	{
		SegmentBySinogram<float> seg = get_empty_segment_by_sinogram(s);
		SegmentBySinogram<float> sx = x.get_segment_by_sinogram(s);
		SegmentBySinogram<float> sy = y.get_segment_by_sinogram(s);
		SegmentBySinogram<float>::full_iterator seg_iter;
		SegmentBySinogram<float>::full_iterator sx_iter;
		SegmentBySinogram<float>::full_iterator sy_iter;
		for (seg_iter = seg.begin_all(),
			sx_iter = sx.begin_all(), sy_iter = sy.begin_all();
			seg_iter != seg.end_all() &&
			sx_iter != sx.end_all() && sy_iter != sy.end_all();
		/*empty*/) {
			*seg_iter++ = (*sx_iter++) * (*sy_iter++);
		}
		set_segment(seg);
		if (s != 0) {
			seg = get_empty_segment_by_sinogram(-s);
			sx = x.get_segment_by_sinogram(-s);
			sy = y.get_segment_by_sinogram(-s);
			for (seg_iter = seg.begin_all(),
				sx_iter = sx.begin_all(), sy_iter = sy.begin_all();
				seg_iter != seg.end_all() &&
				sx_iter != sx.end_all() && sy_iter != sy.end_all();
			/*empty*/) {
				*seg_iter++ = (*sx_iter++) * (*sy_iter++);
			}
			set_segment(seg);
		}
	}
}

void
PETAcquisitionData::divide(
const DataContainer& a_x,
const DataContainer& a_y
)
{
	PETAcquisitionData& x = (PETAcquisitionData&)a_x;
	PETAcquisitionData& y = (PETAcquisitionData&)a_y;
	int n = get_max_segment_num();
	int nx = x.get_max_segment_num();
	int ny = y.get_max_segment_num();
	for (int s = 0; s <= n && s <= nx && s <= ny; ++s)
	{
		SegmentBySinogram<float> seg = get_empty_segment_by_sinogram(s);
		SegmentBySinogram<float> sx = x.get_segment_by_sinogram(s);
		SegmentBySinogram<float> sy = y.get_segment_by_sinogram(s);
		SegmentBySinogram<float>::full_iterator seg_iter;
		SegmentBySinogram<float>::full_iterator sx_iter;
		SegmentBySinogram<float>::full_iterator sy_iter;
		for (seg_iter = seg.begin_all(),
			sx_iter = sx.begin_all(), sy_iter = sy.begin_all();
			seg_iter != seg.end_all() &&
			sx_iter != sx.end_all() && sy_iter != sy.end_all();
		/*empty*/) {
			*seg_iter++ = (*sx_iter++) / (*sy_iter++);
		}
		set_segment(seg);
		if (s != 0) {
			seg = get_empty_segment_by_sinogram(-s);
			sx = x.get_segment_by_sinogram(-s);
			sy = y.get_segment_by_sinogram(-s);
			for (seg_iter = seg.begin_all(),
				sx_iter = sx.begin_all(), sy_iter = sy.begin_all();
				seg_iter != seg.end_all() &&
				sx_iter != sx.end_all() && sy_iter != sy.end_all();
			/*empty*/) {
				*seg_iter++ = (*sx_iter++) / (*sy_iter++);
			}
			set_segment(seg);
		}
	}
}

void
<<<<<<< HEAD
STIRImageData::dot(const DataContainer& a_x, void* ptr) const
=======
STIRImageData::write(const std::string &filename) const
{
    const Image3DF& image = this->data();
    shared_ptr<OutputFileFormat<Image3DF> > format_sptr =
        OutputFileFormat<Image3DF>::default_sptr();
    format_sptr->write_to_file(filename, image);
}

void
STIRImageData::dot(const DataContainer& a_x, void* ptr)
>>>>>>> 64a80432
{
	STIRImageData& x = (STIRImageData&)a_x;
#ifdef _MSC_VER
	Image3DF::full_iterator iter;
	Image3DF::const_full_iterator iter_x;
#else
	typename Array<3, float>::const_full_iterator iter;
	typename Array<3, float>::const_full_iterator iter_x;
#endif

	double s = 0.0;
	for (iter = data().begin_all(), iter_x = x.data().begin_all();
		iter != data().end_all() && iter_x != x.data().end_all(); 
		iter++, iter_x++) {
		double t = *iter;
		s += t * (*iter_x);
	}
	float* ptr_s = (float*)ptr;
	*ptr_s = (float)s;
}

void
STIRImageData::axpby(
const void* ptr_a, const DataContainer& a_x,
const void* ptr_b, const DataContainer& a_y)
{
	float a = *(float*)ptr_a;
	float b = *(float*)ptr_b;
	STIRImageData& x = (STIRImageData&)a_x;
	STIRImageData& y = (STIRImageData&)a_y;
#ifdef _MSC_VER
	Image3DF::full_iterator iter;
	Image3DF::const_full_iterator iter_x;
	Image3DF::const_full_iterator iter_y;
#else
	typename Array<3, float>::full_iterator iter;
	typename Array<3, float>::const_full_iterator iter_x;
	typename Array<3, float>::const_full_iterator iter_y;
#endif

	for (iter = data().begin_all(),
		iter_x = x.data().begin_all(), iter_y = y.data().begin_all();
		iter != data().end_all() &&
		iter_x != x.data().end_all() && iter_y != y.data().end_all();
	iter++, iter_x++, iter_y++)
		*iter = a * (*iter_x) + b * (*iter_y);
}

float
STIRImageData::norm() const
{
#ifdef _MSC_VER
	//Array<3, float>::const_full_iterator iter;
	Image3DF::const_full_iterator iter;
#else
	typename Array<3, float>::const_full_iterator iter;
#endif
	double s = 0.0;
	int i = 0;
	for (iter = _data->begin_all(); iter != _data->end_all(); iter++, i++) {
		double t = *iter;
		s += t*t;
	}
	//std::cout << "voxels count: " << i << std::endl;
	return (float)sqrt(s);
}

//float
//STIRImageData::dot(const DataContainer& a_x)
//{
//	STIRImageData& x = (STIRImageData&)a_x;
//#ifdef _MSC_VER
//	Image3DF::full_iterator iter;
//	Image3DF::const_full_iterator iter_x;
//#else
//	typename Array<3, float>::full_iterator iter;
//	typename Array<3, float>::const_full_iterator iter_x;
//#endif
//
//	double s = 0.0;
//	for (iter = data().begin_all(), iter_x = x.data().begin_all();
//		iter != data().end_all() && iter_x != x.data().end_all(); iter++, iter_x++) {
//		double t = *iter;
//		s += t * (*iter_x);
//	}
//	return (float)s;
//}

//void
//STIRImageData::mult(float a, const DataContainer& a_x)
//{
//	STIRImageData& x = (STIRImageData&)a_x;
//#ifdef _MSC_VER
//	Image3DF::full_iterator iter;
//	Image3DF::const_full_iterator iter_x;
//#else
//	typename Array<3, float>::full_iterator iter;
//	typename Array<3, float>::const_full_iterator iter_x;
//#endif
//
//	for (iter = data().begin_all(), iter_x = x.data().begin_all();
//		iter != data().end_all() && iter_x != x.data().end_all(); iter++, iter_x++)
//		*iter = a * (*iter_x);
//}

void
STIRImageData::multiply(
const DataContainer& a_x,
const DataContainer& a_y)
{
	STIRImageData& x = (STIRImageData&)a_x;
	STIRImageData& y = (STIRImageData&)a_y;
#ifdef _MSC_VER
	Image3DF::full_iterator iter;
	Image3DF::const_full_iterator iter_x;
	Image3DF::const_full_iterator iter_y;
#else
	typename Array<3, float>::full_iterator iter;
	typename Array<3, float>::const_full_iterator iter_x;
	typename Array<3, float>::const_full_iterator iter_y;
#endif

	for (iter = data().begin_all(),
		iter_x = x.data().begin_all(), iter_y = y.data().begin_all();
		iter != data().end_all() &&
		iter_x != x.data().end_all() && iter_y != y.data().end_all();
	iter++, iter_x++, iter_y++)
		*iter = (*iter_x) * (*iter_y);
}

void
STIRImageData::divide(
const DataContainer& a_x,
const DataContainer& a_y)
{
	STIRImageData& x = (STIRImageData&)a_x;
	STIRImageData& y = (STIRImageData&)a_y;
#ifdef _MSC_VER
	Image3DF::full_iterator iter;
	Image3DF::const_full_iterator iter_x;
	Image3DF::const_full_iterator iter_y;
#else
	typename Array<3, float>::full_iterator iter;
	typename Array<3, float>::const_full_iterator iter_x;
	typename Array<3, float>::const_full_iterator iter_y;
#endif

	float vmax = 0.0;
	for (
		iter_x = x.data().begin_all(), iter_y = y.data().begin_all();
		iter_x != x.data().end_all() && iter_y != y.data().end_all();
	iter_x++, iter_y++) {
		float vy = abs(*iter_y);
		if (vy > vmax)
			vmax = vy;
	}
	float vmin = 1e-6*vmax;
	if (vmin == 0.0)
		THROW("division by zero in STIRImageData::divide");

	for (iter = data().begin_all(),
		iter_x = x.data().begin_all(), iter_y = y.data().begin_all();
		iter != data().end_all() &&
		iter_x != x.data().end_all() && iter_y != y.data().end_all();
	iter++, iter_x++, iter_y++) {
		float vy = *iter_y;
		if (vy >= 0 && vy < vmin)
			vy = vmin;
		else if (vy < 0 && vy > -vmin)
			vy = -vmin;
		*iter = (*iter_x) / vy;
	}
}

//void
//STIRImageData::axpby(
//float a, const DataContainer& a_x,
//float b, const DataContainer& a_y)
//{
//	STIRImageData& x = (STIRImageData&)a_x;
//	STIRImageData& y = (STIRImageData&)a_y;
//#ifdef _MSC_VER
//	Image3DF::full_iterator iter;
//	Image3DF::const_full_iterator iter_x;
//	Image3DF::const_full_iterator iter_y;
//#else
//	typename Array<3, float>::full_iterator iter;
//	typename Array<3, float>::const_full_iterator iter_x;
//	typename Array<3, float>::const_full_iterator iter_y;
//#endif
//
//	for (iter = data().begin_all(),
//		iter_x = x.data().begin_all(), iter_y = y.data().begin_all();
//		iter != data().end_all() &&
//		iter_x != x.data().end_all() && iter_y != y.data().end_all();
//	iter++, iter_x++, iter_y++)
//		*iter = a * (*iter_x) + b * (*iter_y);
//}

int
STIRImageData::get_dimensions(int* dim) const
{
	const Image3DF& image = *_data;
	dim[0] = 0;
	dim[1] = 0;
	dim[2] = 0;
	Coordinate3D<int> min_indices;
	Coordinate3D<int> max_indices;
	if (!image.get_regular_range(min_indices, max_indices))
		return -1;
	for (int i = 0; i < 3; i++)
		dim[i] = max_indices[i + 1] - min_indices[i + 1] + 1;
	return 0;
}

void
STIRImageData::get_voxel_sizes(float* vsize) const
{
	const Voxels3DF& voxels = (const Voxels3DF&)*_data;
	CartesianCoordinate3D<float> vs = voxels.get_voxel_size();
	for (int i = 0; i < 3; i++)
		vsize[i] = vs[i + 1];
}

void
STIRImageData::get_data(float* data) const
{
	Image3DF& image = *_data;
	Coordinate3D<int> min_indices;
	Coordinate3D<int> max_indices;
	if (!image.get_regular_range(min_indices, max_indices))
		throw LocalisedException("irregular STIR image", __FILE__, __LINE__);
		//return -1;
	std::cout << "trying new const iterator...\n";
	STIRImageData::Iterator_const iter(begin());
	for (int i = 0; iter != end(); ++i, ++iter)
		data[i] = *iter;
	//std::copy(begin(), end(), data);
	//std::copy(image.begin_all(), image.end_all(), data);
	//auto iter = image.begin_all();
	//for (int i = 0; iter != image.end_all(); i++, iter++)
	//	data[i] = *iter;
	//for (int z = min_indices[1], i = 0; z <= max_indices[1]; z++) {
	//	for (int y = min_indices[2]; y <= max_indices[2]; y++) {
	//		for (int x = min_indices[3]; x <= max_indices[3]; x++, i++) {
	//			data[i] = image[z][y][x];
	//		}
	//	}
	//}
	//return 0;
}

void
STIRImageData::set_data(const float* data)
{
	Image3DF& image = *_data;
	Coordinate3D<int> min_indices;
	Coordinate3D<int> max_indices;
	if (!image.get_regular_range(min_indices, max_indices))
		throw LocalisedException("irregular STIR image", __FILE__, __LINE__);
	//return -1;
	size_t n = 1;
	for (int i = 0; i < 3; i++)
		n *= (max_indices[i + 1] - min_indices[i + 1] + 1);
	std::cout << "trying new iterator...\n";
	STIRImageData::Iterator iter(begin());
	for (int i = 0; iter != end(); ++i, ++iter)
		*iter = data[i];
	//std::copy(data, data + n, begin());
	//std::copy(data, data + n, image.begin_all());
	//for (int z = min_indices[1], i = 0; z <= max_indices[1]; z++) {
	//	for (int y = min_indices[2]; y <= max_indices[2]; y++) {
	//		for (int x = min_indices[3]; x <= max_indices[3]; x++, i++) {
	//			image[z][y][x] = data[i];
	//		}
	//	}
	//}
	//return 0;
}<|MERGE_RESOLUTION|>--- conflicted
+++ resolved
@@ -347,9 +347,6 @@
 }
 
 void
-<<<<<<< HEAD
-STIRImageData::dot(const DataContainer& a_x, void* ptr) const
-=======
 STIRImageData::write(const std::string &filename) const
 {
     const Image3DF& image = this->data();
@@ -359,8 +356,7 @@
 }
 
 void
-STIRImageData::dot(const DataContainer& a_x, void* ptr)
->>>>>>> 64a80432
+STIRImageData::dot(const DataContainer& a_x, void* ptr) const
 {
 	STIRImageData& x = (STIRImageData&)a_x;
 #ifdef _MSC_VER
