/*
CCP PETMR Synergistic Image Reconstruction Framework (SIRF)
Copyright 2015 - 2017 Rutherford Appleton Laboratory STFC
Copyright 2018 University College London

This is software developed for the Collaborative Computational
Project in Positron Emission Tomography and Magnetic Resonance imaging
(http://www.ccppetmr.ac.uk/).

Licensed under the Apache License, Version 2.0 (the "License");
you may not use this file except in compliance with the License.
You may obtain a copy of the License at
http://www.apache.org/licenses/LICENSE-2.0
Unless required by applicable law or agreed to in writing, software
distributed under the License is distributed on an "AS IS" BASIS,
WITHOUT WARRANTIES OR CONDITIONS OF ANY KIND, either express or implied.
See the License for the specific language governing permissions and
limitations under the License.

*/

#include "sirf/STIR/stir_data_containers.h"
#include "stir/KeyParser.h"
#include "stir/is_null_ptr.h"

using namespace stir;
using namespace sirf;

//#define DYNAMIC_CAST(T, X, Y) T& X = (T&)Y
#define DYNAMIC_CAST(T, X, Y) T& X = dynamic_cast<T&>(Y)

std::string PETAcquisitionData::_storage_scheme;
shared_ptr<PETAcquisitionData> PETAcquisitionData::_template;

float
PETAcquisitionData::norm() const
{
	double t = 0.0;
	for (int s = 0; s <= get_max_segment_num(); ++s)
	{
		SegmentBySinogram<float> seg = get_segment_by_sinogram(s);
		SegmentBySinogram<float>::full_iterator seg_iter;
		for (seg_iter = seg.begin_all(); seg_iter != seg.end_all();) {
			double r = *seg_iter++;
			t += r*r;
		}
		if (s != 0) {
			seg = get_segment_by_sinogram(-s);
			for (seg_iter = seg.begin_all(); seg_iter != seg.end_all();) {
				double r = *seg_iter++;
				t += r*r;
			}
		}
	}
	return sqrt((float)t);
}

void
PETAcquisitionData::dot(const DataContainer& a_x, void* ptr) const
{
	//PETAcquisitionData& x = (PETAcquisitionData&)a_x;
	DYNAMIC_CAST(const PETAcquisitionData, x, a_x);
	int n = get_max_segment_num();
	int nx = x.get_max_segment_num();
	double t = 0;
	for (int s = 0; s <= n && s <= nx; ++s)
	{
		SegmentBySinogram<float> seg = get_segment_by_sinogram(s);
		SegmentBySinogram<float> sx = x.get_segment_by_sinogram(s);
		SegmentBySinogram<float>::full_iterator seg_iter;
		SegmentBySinogram<float>::full_iterator sx_iter;
		for (seg_iter = seg.begin_all(), sx_iter = sx.begin_all();
			seg_iter != seg.end_all() && sx_iter != sx.end_all();
			/*empty*/) {
			t += (*seg_iter++)*double(*sx_iter++);
		}
		if (s != 0) {
			seg = get_segment_by_sinogram(-s);
			sx = x.get_segment_by_sinogram(-s);
			for (seg_iter = seg.begin_all(), sx_iter = sx.begin_all();
				seg_iter != seg.end_all() && sx_iter != sx.end_all();
				/*empty*/)
				t += (*seg_iter++)*double(*sx_iter++);
		}
	}
	float* ptr_t = (float*)ptr;
	*ptr_t = (float)t;
}

void
PETAcquisitionData::axpby(
const void* ptr_a, const DataContainer& a_x,
const void* ptr_b, const DataContainer& a_y
)
{
	float a = *(float*)ptr_a;
	float b = *(float*)ptr_b;
	DYNAMIC_CAST(const PETAcquisitionData, x, a_x);
	DYNAMIC_CAST(const PETAcquisitionData, y, a_y);
	//PETAcquisitionData& x = (PETAcquisitionData&)a_x;
	//PETAcquisitionData& y = (PETAcquisitionData&)a_y;
	int n = get_max_segment_num();
	int nx = x.get_max_segment_num();
	int ny = y.get_max_segment_num();
	for (int s = 0; s <= n && s <= nx && s <= ny; ++s)
	{
		SegmentBySinogram<float> seg = get_empty_segment_by_sinogram(s);
		SegmentBySinogram<float> sx = x.get_segment_by_sinogram(s);
		SegmentBySinogram<float> sy = y.get_segment_by_sinogram(s);
		SegmentBySinogram<float>::full_iterator seg_iter;
		SegmentBySinogram<float>::full_iterator sx_iter;
		SegmentBySinogram<float>::full_iterator sy_iter;
		for (seg_iter = seg.begin_all(),
			sx_iter = sx.begin_all(), sy_iter = sy.begin_all();
			seg_iter != seg.end_all() &&
			sx_iter != sx.end_all() && sy_iter != sy.end_all();
		/*empty*/) {
			*seg_iter++ = float(a*double(*sx_iter++) + b*double(*sy_iter++));
		}
		set_segment(seg);
		if (s != 0) {
			seg = get_empty_segment_by_sinogram(-s);
			sx = x.get_segment_by_sinogram(-s);
			sy = y.get_segment_by_sinogram(-s);
			for (seg_iter = seg.begin_all(),
				sx_iter = sx.begin_all(), sy_iter = sy.begin_all();
				seg_iter != seg.end_all() &&
				sx_iter != sx.end_all() && sy_iter != sy.end_all();
			/*empty*/) {
				*seg_iter++ = float(a*double(*sx_iter++) + b*double(*sy_iter++));
			}
			set_segment(seg);
		}
	}
}

void
PETAcquisitionData::inv(float amin, const DataContainer& a_x)
{
	//PETAcquisitionData& x = (PETAcquisitionData&)a_x;
	DYNAMIC_CAST(const PETAcquisitionData, x, a_x);
	int n = get_max_segment_num();
	int nx = x.get_max_segment_num();
	for (int s = 0; s <= n && s <= nx; ++s)
	{
		//std::cout << "processing segment " << s << std::endl;
		SegmentBySinogram<float> seg = get_empty_segment_by_sinogram(s);
		SegmentBySinogram<float> sx = x.get_segment_by_sinogram(s);
		SegmentBySinogram<float>::full_iterator seg_iter;
		SegmentBySinogram<float>::full_iterator sx_iter;
		for (seg_iter = seg.begin_all(), sx_iter = sx.begin_all();
			seg_iter != seg.end_all() && sx_iter != sx.end_all();
			/*empty*/)
			*seg_iter++ = float(1.0 / std::max(amin, *sx_iter++));
		set_segment(seg);
		if (s != 0) {
			//std::cout << "processing segment " << -s << std::endl;
			seg = get_empty_segment_by_sinogram(-s);
			sx = x.get_segment_by_sinogram(-s);
			for (seg_iter = seg.begin_all(), sx_iter = sx.begin_all();
				seg_iter != seg.end_all() && sx_iter != sx.end_all();
				/*empty*/) {
				*seg_iter++ = float(1.0 / std::max(amin, *sx_iter++));
			}
			set_segment(seg);
		}
	}
}

void
PETAcquisitionData::multiply(
const DataContainer& a_x,
const DataContainer& a_y
)
{
	//PETAcquisitionData& x = (PETAcquisitionData&)a_x;
	//PETAcquisitionData& y = (PETAcquisitionData&)a_y;
	DYNAMIC_CAST(const PETAcquisitionData, x, a_x);
	DYNAMIC_CAST(const PETAcquisitionData, y, a_y);
	int n = get_max_segment_num();
	int nx = x.get_max_segment_num();
	int ny = y.get_max_segment_num();
	for (int s = 0; s <= n && s <= nx && s <= ny; ++s)
	{
		SegmentBySinogram<float> seg = get_empty_segment_by_sinogram(s);
		SegmentBySinogram<float> sx = x.get_segment_by_sinogram(s);
		SegmentBySinogram<float> sy = y.get_segment_by_sinogram(s);
		SegmentBySinogram<float>::full_iterator seg_iter;
		SegmentBySinogram<float>::full_iterator sx_iter;
		SegmentBySinogram<float>::full_iterator sy_iter;
		for (seg_iter = seg.begin_all(),
			sx_iter = sx.begin_all(), sy_iter = sy.begin_all();
			seg_iter != seg.end_all() &&
			sx_iter != sx.end_all() && sy_iter != sy.end_all();
		/*empty*/) {
			*seg_iter++ = (*sx_iter++) * (*sy_iter++);
		}
		set_segment(seg);
		if (s != 0) {
			seg = get_empty_segment_by_sinogram(-s);
			sx = x.get_segment_by_sinogram(-s);
			sy = y.get_segment_by_sinogram(-s);
			for (seg_iter = seg.begin_all(),
				sx_iter = sx.begin_all(), sy_iter = sy.begin_all();
				seg_iter != seg.end_all() &&
				sx_iter != sx.end_all() && sy_iter != sy.end_all();
			/*empty*/) {
				*seg_iter++ = (*sx_iter++) * (*sy_iter++);
			}
			set_segment(seg);
		}
	}
}

void
PETAcquisitionData::divide(
const DataContainer& a_x,
const DataContainer& a_y
)
{
	//PETAcquisitionData& x = (PETAcquisitionData&)a_x;
	//PETAcquisitionData& y = (PETAcquisitionData&)a_y;
	DYNAMIC_CAST(const PETAcquisitionData, x, a_x);
	DYNAMIC_CAST(const PETAcquisitionData, y, a_y);
	int n = get_max_segment_num();
	int nx = x.get_max_segment_num();
	int ny = y.get_max_segment_num();
	for (int s = 0; s <= n && s <= nx && s <= ny; ++s)
	{
		SegmentBySinogram<float> seg = get_empty_segment_by_sinogram(s);
		SegmentBySinogram<float> sx = x.get_segment_by_sinogram(s);
		SegmentBySinogram<float> sy = y.get_segment_by_sinogram(s);
		SegmentBySinogram<float>::full_iterator seg_iter;
		SegmentBySinogram<float>::full_iterator sx_iter;
		SegmentBySinogram<float>::full_iterator sy_iter;
		for (seg_iter = seg.begin_all(),
			sx_iter = sx.begin_all(), sy_iter = sy.begin_all();
			seg_iter != seg.end_all() &&
			sx_iter != sx.end_all() && sy_iter != sy.end_all();
		/*empty*/) {
			*seg_iter++ = (*sx_iter++) / (*sy_iter++);
		}
		set_segment(seg);
		if (s != 0) {
			seg = get_empty_segment_by_sinogram(-s);
			sx = x.get_segment_by_sinogram(-s);
			sy = y.get_segment_by_sinogram(-s);
			for (seg_iter = seg.begin_all(),
				sx_iter = sx.begin_all(), sy_iter = sy.begin_all();
				seg_iter != seg.end_all() &&
				sx_iter != sx.end_all() && sy_iter != sy.end_all();
			/*empty*/) {
				*seg_iter++ = (*sx_iter++) / (*sy_iter++);
			}
			set_segment(seg);
		}
	}
}

STIRImageData::STIRImageData(const ImageData& id)
{
    throw std::runtime_error("TODO - create STIRImageData from general SIRFImageData.");
    /* The following is incorrect.
    Dimensions dim = id.dimensions();
    int nx = dim["x"];
    int ny = dim["y"];
    int nz = 1;
    Dimensions::iterator it = dim.begin();
    while (it != dim.end()) {
        if (it->first != "x" && it->first != "y")
            nz *= it->second;
        ++it;
    }
    Voxels3DF voxels(stir::IndexRange3D(0, nz - 1,
        -(ny / 2), -(ny / 2) + ny - 1, -(nx / 2), -(nx / 2) + nx - 1),
        Coord3DF(0, 0, 0),
        Coord3DF(3, 3, 3.375));
    _data.reset(voxels.clone());
    copy(id.begin(), begin(), end());

    // Set up the geom info
    this->set_up_geom_info();*/
}

void
STIRImageData::write(const std::string &filename) const
{
    this->write(filename,"");
}

void
STIRImageData::write(const std::string &filename, const std::string &format_file) const
{
    const Image3DF& image = this->data();
    shared_ptr<OutputFileFormat<Image3DF> > format_sptr;

    if (!format_file.empty()) {
        KeyParser parser;
        parser.add_start_key("OutputFileFormat Parameters");
        parser.add_parsing_key("output file format type", &format_sptr);
        parser.add_stop_key("END");
        parser.parse(format_file.c_str());
        if(is_null_ptr(format_sptr))
            throw std::runtime_error("STIRImageData::write: Parsing of output format file (" + format_file + ") failed "
                                     "(see examples/parameter_files/STIR_output_file_format_xxx.par for help).");
    }
    if(is_null_ptr(format_sptr))
        format_sptr = OutputFileFormat<Image3DF>::default_sptr();

    format_sptr->write_to_file(filename, image);
}

void
STIRImageData::dot(const DataContainer& a_x, void* ptr) const
{
	//STIRImageData& x = (STIRImageData&)a_x;
	DYNAMIC_CAST(const STIRImageData, x, a_x);
#if defined(_MSC_VER) && _MSC_VER < 1900
	Image3DF::const_full_iterator iter;
	Image3DF::const_full_iterator iter_x;
#else
	typename Array<3, float>::const_full_iterator iter;
	typename Array<3, float>::const_full_iterator iter_x;
#endif

	double s = 0.0;
	for (iter = data().begin_all(), iter_x = x.data().begin_all();
		iter != data().end_all() && iter_x != x.data().end_all(); 
		iter++, iter_x++) {
		double t = *iter;
		s += t * (*iter_x);
	}
	float* ptr_s = (float*)ptr;
	*ptr_s = (float)s;
}

void
STIRImageData::axpby(
const void* ptr_a, const DataContainer& a_x,
const void* ptr_b, const DataContainer& a_y)
{
	float a = *(float*)ptr_a;
	float b = *(float*)ptr_b;
	DYNAMIC_CAST(const STIRImageData, x, a_x);
	DYNAMIC_CAST(const STIRImageData, y, a_y);
	//STIRImageData& x = (STIRImageData&)a_x;
	//STIRImageData& y = (STIRImageData&)a_y;
#if defined(_MSC_VER) && _MSC_VER < 1900
	Image3DF::full_iterator iter;
	Image3DF::const_full_iterator iter_x;
	Image3DF::const_full_iterator iter_y;
#else
	typename Array<3, float>::full_iterator iter;
	typename Array<3, float>::const_full_iterator iter_x;
	typename Array<3, float>::const_full_iterator iter_y;
#endif

	for (iter = data().begin_all(),
		iter_x = x.data().begin_all(), iter_y = y.data().begin_all();
		iter != data().end_all() &&
		iter_x != x.data().end_all() && iter_y != y.data().end_all();
	iter++, iter_x++, iter_y++)
		*iter = a * (*iter_x) + b * (*iter_y);
}

float
STIRImageData::norm() const
{
#if defined(_MSC_VER) && _MSC_VER < 1900
	//Array<3, float>::const_full_iterator iter;
	Image3DF::const_full_iterator iter;
#else
	typename Array<3, float>::const_full_iterator iter;
#endif
	double s = 0.0;
	int i = 0;
	for (iter = _data->begin_all(); iter != _data->end_all(); iter++, i++) {
		double t = *iter;
		s += t*t;
	}
	//std::cout << "voxels count: " << i << std::endl;
	return (float)sqrt(s);
}

void
STIRImageData::multiply(
const DataContainer& a_x,
const DataContainer& a_y)
{
	//STIRImageData& x = (STIRImageData&)a_x;
	//STIRImageData& y = (STIRImageData&)a_y;
	DYNAMIC_CAST(const STIRImageData, x, a_x);
	DYNAMIC_CAST(const STIRImageData, y, a_y);
#if defined(_MSC_VER) && _MSC_VER < 1900
	Image3DF::full_iterator iter;
	Image3DF::const_full_iterator iter_x;
	Image3DF::const_full_iterator iter_y;
#else
	typename Array<3, float>::full_iterator iter;
	typename Array<3, float>::const_full_iterator iter_x;
	typename Array<3, float>::const_full_iterator iter_y;
#endif

	for (iter = data().begin_all(),
		iter_x = x.data().begin_all(), iter_y = y.data().begin_all();
		iter != data().end_all() &&
		iter_x != x.data().end_all() && iter_y != y.data().end_all();
	iter++, iter_x++, iter_y++)
		*iter = (*iter_x) * (*iter_y);
}

void
STIRImageData::divide(
const DataContainer& a_x,
const DataContainer& a_y)
{
	//STIRImageData& x = (STIRImageData&)a_x;
	//STIRImageData& y = (STIRImageData&)a_y;
	DYNAMIC_CAST(const STIRImageData, x, a_x);
	DYNAMIC_CAST(const STIRImageData, y, a_y);
#if defined(_MSC_VER) && _MSC_VER < 1900
	Image3DF::full_iterator iter;
	Image3DF::const_full_iterator iter_x;
	Image3DF::const_full_iterator iter_y;
#else
	typename Array<3, float>::full_iterator iter;
	typename Array<3, float>::const_full_iterator iter_x;
	typename Array<3, float>::const_full_iterator iter_y;
#endif

	float vmax = 0.0;
	for (
		iter_x = x.data().begin_all(), iter_y = y.data().begin_all();
		iter_x != x.data().end_all() && iter_y != y.data().end_all();
	iter_x++, iter_y++) {
		float vy = abs(*iter_y);
		if (vy > vmax)
			vmax = vy;
	}
	float vmin = 1e-6*vmax;
	if (vmin == 0.0)
		THROW("division by zero in STIRImageData::divide");

	for (iter = data().begin_all(),
		iter_x = x.data().begin_all(), iter_y = y.data().begin_all();
		iter != data().end_all() &&
		iter_x != x.data().end_all() && iter_y != y.data().end_all();
	iter++, iter_x++, iter_y++) {
		float vy = *iter_y;
		if (vy >= 0 && vy < vmin)
			vy = vmin;
		else if (vy < 0 && vy > -vmin)
			vy = -vmin;
		*iter = (*iter_x) / vy;
	}
}

int
STIRImageData::get_dimensions(int* dim) const
{
	const Image3DF& image = *_data;
	dim[0] = 0;
	dim[1] = 0;
	dim[2] = 0;
	Coordinate3D<int> min_indices;
	Coordinate3D<int> max_indices;
	if (!image.get_regular_range(min_indices, max_indices))
		return -1;
	for (int i = 0; i < 3; i++)
		dim[i] = max_indices[i + 1] - min_indices[i + 1] + 1;
	return 0;
}

void
STIRImageData::get_voxel_sizes(float* vsize) const
{
	//const Voxels3DF& voxels = (const Voxels3DF&)*_data;
	DYNAMIC_CAST(const Voxels3DF, voxels, *_data);
	CartesianCoordinate3D<float> vs = voxels.get_voxel_size();
	for (int i = 0; i < 3; i++)
		vsize[i] = vs[i + 1];
}

void
STIRImageData::get_data(float* data) const
{
	Image3DF& image = *_data;
	Coordinate3D<int> min_indices;
	Coordinate3D<int> max_indices;
	if (!image.get_regular_range(min_indices, max_indices))
		throw LocalisedException("irregular STIR image", __FILE__, __LINE__);
		//return -1;
<<<<<<< HEAD
=======
	//std::cout << "trying new const iterator...\n";
>>>>>>> 75b4ca98
	STIRImageData::Iterator_const iter(begin());
	for (int i = 0; iter != end(); ++i, ++iter)
		data[i] = *iter;
	//std::copy(begin(), end(), data);
	//std::copy(image.begin_all(), image.end_all(), data);
	//auto iter = image.begin_all();
	//for (int i = 0; iter != image.end_all(); i++, iter++)
	//	data[i] = *iter;
	//for (int z = min_indices[1], i = 0; z <= max_indices[1]; z++) {
	//	for (int y = min_indices[2]; y <= max_indices[2]; y++) {
	//		for (int x = min_indices[3]; x <= max_indices[3]; x++, i++) {
	//			data[i] = image[z][y][x];
	//		}
	//	}
	//}
	//return 0;
}

void
STIRImageData::set_data(const float* data)
{
	Image3DF& image = *_data;
	Coordinate3D<int> min_indices;
	Coordinate3D<int> max_indices;
	if (!image.get_regular_range(min_indices, max_indices))
		throw LocalisedException("irregular STIR image", __FILE__, __LINE__);
	//return -1;
	size_t n = 1;
	for (int i = 0; i < 3; i++)
		n *= (max_indices[i + 1] - min_indices[i + 1] + 1);
<<<<<<< HEAD
=======
	//std::cout << "trying new iterator...\n";
>>>>>>> 75b4ca98
	STIRImageData::Iterator iter(begin());
	for (int i = 0; iter != end(); ++i, ++iter)
		*iter = data[i];
	//std::copy(data, data + n, begin());
	//std::copy(data, data + n, image.begin_all());
	//for (int z = min_indices[1], i = 0; z <= max_indices[1]; z++) {
	//	for (int y = min_indices[2]; y <= max_indices[2]; y++) {
	//		for (int x = min_indices[3]; x <= max_indices[3]; x++, i++) {
	//			image[z][y][x] = data[i];
	//		}
	//	}
	//}
	//return 0;
}

void
STIRImageData::set_up_geom_info()
{
    const Voxels3DF* const vox_image = dynamic_cast<const Voxels3DF*>(&data());

    // If cast failed, throw error
    if (!vox_image)
        throw std::runtime_error("Can't determine geometry for this image type");

    // SIRF offest is STIR's LPS location of first voxel
    VoxelisedGeometricalInfo3D::Offset offset;
    const stir::CartesianCoordinate3D<int> first_vox
        = vox_image->get_min_indices();
    const Coord3DF first_vox_coord
        = vox_image->get_LPS_coordinates_for_indices(first_vox);
    offset[0] = first_vox_coord.x();
    offset[1] = first_vox_coord.y();
    offset[2] = first_vox_coord.z();

    // SIRF and STIR share size definition
    VoxelisedGeometricalInfo3D::Size size;
    size[0] = vox_image->get_x_size();
    size[1] = vox_image->get_y_size();
    size[2] = vox_image->get_z_size();

    // SIRF's spacing is STIR's voxel size, but with different order
    VoxelisedGeometricalInfo3D::Spacing spacing;
    spacing[0] = vox_image->get_voxel_size()[3];
    spacing[1] = vox_image->get_voxel_size()[2];
    spacing[2] = vox_image->get_voxel_size()[1];

    // Find axes direction as the normalised vector between voxels
    // in each direction
    VoxelisedGeometricalInfo3D::DirectionMatrix direction;
    for (int axis = 0; axis < 3; axis++) {
        Coord3DI next_vox_along_axis(first_vox);
        next_vox_along_axis[3 - axis] += 1;
        const Coord3DF next_vox_along_axis_coord
            = vox_image->get_LPS_coordinates_for_indices(next_vox_along_axis);
        Coord3DF axis_direction
            = next_vox_along_axis_coord - first_vox_coord;
        axis_direction /= stir::norm(axis_direction);
        for (int dim = 0; dim < 3; dim++)
            direction[dim][axis] = axis_direction[3 - dim];
    }

    // Initialise the geom info shared pointer
    _geom_info_sptr = std::make_shared<VoxelisedGeometricalInfo3D>
                (offset,spacing,size,direction);
}<|MERGE_RESOLUTION|>--- conflicted
+++ resolved
@@ -490,10 +490,7 @@
 	if (!image.get_regular_range(min_indices, max_indices))
 		throw LocalisedException("irregular STIR image", __FILE__, __LINE__);
 		//return -1;
-<<<<<<< HEAD
-=======
 	//std::cout << "trying new const iterator...\n";
->>>>>>> 75b4ca98
 	STIRImageData::Iterator_const iter(begin());
 	for (int i = 0; iter != end(); ++i, ++iter)
 		data[i] = *iter;
@@ -524,10 +521,7 @@
 	size_t n = 1;
 	for (int i = 0; i < 3; i++)
 		n *= (max_indices[i + 1] - min_indices[i + 1] + 1);
-<<<<<<< HEAD
-=======
 	//std::cout << "trying new iterator...\n";
->>>>>>> 75b4ca98
 	STIRImageData::Iterator iter(begin());
 	for (int i = 0; iter != end(); ++i, ++iter)
 		*iter = data[i];
