/*
CCP PETMR Synergistic Image Reconstruction Framework (SIRF)
Copyright 2015 - 2017 Rutherford Appleton Laboratory STFC
Copyright 2015 - 2017 University College London.

This is software developed for the Collaborative Computational
Project in Positron Emission Tomography and Magnetic Resonance imaging
(http://www.ccppetmr.ac.uk/).

Licensed under the Apache License, Version 2.0 (the "License");
you may not use this file except in compliance with the License.
You may obtain a copy of the License at
http://www.apache.org/licenses/LICENSE-2.0
Unless required by applicable law or agreed to in writing, software
distributed under the License is distributed on an "AS IS" BASIS,
WITHOUT WARRANTIES OR CONDITIONS OF ANY KIND, either express or implied.
See the License for the specific language governing permissions and
limitations under the License.

*/

#include "stir/common.h"
#include "stir/IO/stir_ecat_common.h"
#include "stir/is_null_ptr.h"
#include "stir/error.h"

#include "sirf/STIR/stir_x.h"

using namespace stir;
using namespace ecat;
using namespace sirf;

#ifdef STIR_USE_LISTMODEDATA
    typedef ListModeData LMD;
    typedef ListRecord LMR;
#else
    typedef CListModeData LMD;
    typedef CListRecord LMR;
#endif

float ListmodeToSinograms::get_time_at_which_prompt_rate_exceeds_threshold(const float threshold) const
{
    if (input_filename.empty())
        throw std::runtime_error("ListmodeToSinograms::get_time_at_which_prompt_rate_exceeds_threshold: Filename missing");

<<<<<<< HEAD
    shared_ptr<ListModeData> lm_data_ptr
      (read_from_file<ListModeData>(input_filename));

    shared_ptr <ListRecord> record_sptr = lm_data_ptr->get_empty_record_sptr();
    ListRecord& record = *record_sptr;
=======
    shared_ptr<LMD> lm_data_ptr
      (read_from_file<LMD>(input_filename));

    shared_ptr <LMR> record_sptr = lm_data_ptr->get_empty_record_sptr();
    LMR& record = *record_sptr;
>>>>>>> e171e43b

    double current_time = -1;
    unsigned long num_prompts = 0UL;

    /// Time resolution is 1s
    const double time_resolution = 1;

    while (true) {
        // no more events in file for some reason
        if (lm_data_ptr->get_next_record(record) == Succeeded::no)
            return -1.f;

        if (record.is_time()) {

            const double new_time = record.time().get_time_in_secs();
            // For the very first time
            if (current_time < 0) {
                current_time = new_time;
                num_prompts=0UL;
            }
            // Otherwise, increment the time
            else if (new_time >= current_time+time_resolution) {
                current_time += time_resolution;
                num_prompts=0UL;
            }
        }
        // If we found a prompt, increment!
        if (record.is_event() && record.event().is_prompt())
            ++num_prompts;
        // If the threshold is exceeded, return the time.
        if (num_prompts > threshold)
            return float(current_time);
    }
}

void
ListmodeToSinograms::compute_fan_sums_(bool prompt_fansum)
{
	//*********** get Scanner details
	const int num_rings =
		lm_data_ptr->get_scanner_ptr()->get_num_rings();
	const int num_detectors_per_ring =
		lm_data_ptr->get_scanner_ptr()->get_num_detectors_per_ring();


	//*********** Finally, do the real work

	CPUTimer timer;
	timer.start();

	double time_of_last_stored_event = 0;
	long num_stored_events = 0;
	Array<2, float> data_fan_sums(IndexRange2D(num_rings, num_detectors_per_ring));
	fan_sums_sptr.reset(new std::vector<Array<2, float> >);

	// go to the beginning of the binary data
	lm_data_ptr->reset();

	// TODO have to use lm_data_ptr->get_proj_data_info_sptr() once STIR PR 108 is merged
	max_ring_diff_for_fansums = 60;
	if (*lm_data_ptr->get_scanner_ptr() != Scanner(Scanner::Siemens_mMR))
	{
		warning("This is not mMR data. Assuming all possible ring differences are in the listmode file");
		max_ring_diff_for_fansums = lm_data_ptr->get_scanner_ptr()->get_num_rings() - 1;
	}
	unsigned int current_frame_num = 1;
	{
		// loop over all events in the listmode file
<<<<<<< HEAD
		shared_ptr<ListRecord> record_sptr =
			lm_data_ptr->get_empty_record_sptr();
		ListRecord& record = *record_sptr;
=======
		shared_ptr<LMR> record_sptr =
			lm_data_ptr->get_empty_record_sptr();
		LMR& record = *record_sptr;
>>>>>>> e171e43b

		bool first_event = true;

		double current_time = 0;
		while (true)
		{
			if (lm_data_ptr->get_next_record(record) == Succeeded::no)
			{
				// no more events in file for some reason
				std::cout << "processed frame " << current_frame_num << '\n';
				fan_sums_sptr->push_back(data_fan_sums);
				//write_fan_sums(data_fan_sums, current_frame_num);
				break; //get out of while loop
			}
			if (record.is_time())
			{
				const double new_time = record.time().get_time_in_secs();
				if (new_time >= frame_defs.get_end_time(current_frame_num) &&
					frame_defs.get_end_time(current_frame_num) > 
					frame_defs.get_start_time(current_frame_num))
				{
					while (current_frame_num <= frame_defs.get_num_frames() &&
						new_time >= frame_defs.get_end_time(current_frame_num))
					{
						//write_fan_sums(data_fan_sums, current_frame_num++);
						std::cout << "processed frame " << current_frame_num << '\n';
						fan_sums_sptr->push_back(data_fan_sums);
						current_frame_num++;
						data_fan_sums.fill(0);
					}
					if (current_frame_num > frame_defs.get_num_frames())
						break; // get out of while loop
				}
				current_time = new_time;
			}
			else if (record.is_event() &&
				frame_defs.get_start_time(current_frame_num) <= current_time)
			{
				// do a consistency check with dynamic_cast first
				if (first_event &&
					dynamic_cast<const CListEventCylindricalScannerWithDiscreteDetectors*>
					(&record.event()) == 0)
					error("Currently only works for scanners with discrete detectors.");
				first_event = false;

				// see if we increment or decrement the value in the sinogram
				const int event_increment =
                    (record.event().is_prompt() == prompt_fansum)
                    ? 1
                    : 0;

				if (event_increment == 0)
					continue;

				DetectionPositionPair<> det_pos;
				// because of above consistency check, we can use static_cast here 
				// (saving a bit of time)
				static_cast<const CListEventCylindricalScannerWithDiscreteDetectors&>
					(record.event()).get_detection_position(det_pos);
				const int ra = det_pos.pos1().axial_coord();
				const int rb = det_pos.pos2().axial_coord();
				const int a = det_pos.pos1().tangential_coord();
				const int b = det_pos.pos2().tangential_coord();
				if (abs(ra - rb) <= max_ring_diff_for_fansums)
				{
					const int det_num_diff =
						(a - b + 3 * num_detectors_per_ring / 2) % num_detectors_per_ring;
					if (det_num_diff <= fan_size / 2 ||
						det_num_diff >= num_detectors_per_ring - fan_size / 2)
					{
						data_fan_sums[ra][a] += event_increment;
						data_fan_sums[rb][b] += event_increment;
						num_stored_events += event_increment;
					}
					else
					{
					}
				}
				else
				{
				}

			} // end of spatial event processing
		} // end of while loop over all events

		time_of_last_stored_event =
			std::max(time_of_last_stored_event, current_time);
	}


	timer.stop();

	std::cerr << "Last stored event was recorded after time-tick at "
		<< time_of_last_stored_event << " secs\n";
	if (current_frame_num <= frame_defs.get_num_frames())
		std::cerr << "Early stop due to EOF. " << std::endl;
	std::cerr << "Total number of prompts/trues/delayed stored: "
		<< num_stored_events << std::endl;
	std::cerr << "\nThis took " << timer.value() << "s CPU time." << std::endl;

}

unsigned long
ListmodeToSinograms::compute_num_bins_(const int num_rings,
const int num_detectors_per_ring,
const int max_ring_diff, const int half_fan_size)
{
	unsigned long num = 0;
	for (int ra = 0; ra < num_rings; ++ra)
		for (int a = 0; a < num_detectors_per_ring; ++a)
		{
			for (int rb = std::max(ra - max_ring_diff, 0);
				rb <= std::min(ra + max_ring_diff, num_rings - 1); ++rb)
				for (int b = a + num_detectors_per_ring / 2 - half_fan_size;
					b <= a + num_detectors_per_ring / 2 + half_fan_size; ++b)
					++num;
		}
	return num;
}

int
ListmodeToSinograms::compute_singles_()
{
	const int do_display_interval = display_interval;
	const int do_KL_interval = KL_interval;
	const int do_save_interval =
		save_interval > 0 ? save_interval : num_iterations;

	int num_rings;
	int num_detectors_per_ring;
	int max_ring_diff = max_ring_diff_for_fansums;
	Array<2, float> data_fan_sums = (*fan_sums_sptr)[0];

	num_rings = data_fan_sums.get_length();
	assert(num_rings > 0);
	assert(data_fan_sums.get_min_index() == 0);
	num_detectors_per_ring = data_fan_sums[0].get_length();
	assert(num_detectors_per_ring > 0);
	if (num_rings < max_ring_diff || num_detectors_per_ring < fan_size)
	{
		warning("fan sums matrix has sizes %dx%d, but this is "
			"too small compared to max_ring_diff (%d) and/or fan_size (%d)\n",
			num_rings, num_detectors_per_ring,
			max_ring_diff, fan_size);
		return EXIT_FAILURE;
	}

	CPUTimer timer;
	timer.start();

	det_eff_sptr.reset(new DetectorEfficiencies(
		IndexRange2D(num_rings, num_detectors_per_ring)));
	DetectorEfficiencies& efficiencies = *det_eff_sptr;
	//DetectorEfficiencies efficiencies(IndexRange2D(num_rings, num_detectors_per_ring));
	{
		float threshold_for_KL = data_fan_sums.find_max() / 100000.F;
		const int iter_num = 1;
		{
			if (iter_num == 1)
			{
				efficiencies.fill(sqrt(data_fan_sums.sum() /
					compute_num_bins_(num_rings, num_detectors_per_ring, max_ring_diff,
					half_fan_size)));
			}
			// efficiencies
			{
				for (int iter = 1; iter <= num_iterations; ++iter)
				{
					std::cout << "Starting iteration " << iter;
					iterate_efficiencies(efficiencies, data_fan_sums, max_ring_diff,
						half_fan_size);
					if (iter == num_iterations ||
						(do_KL_interval>0 && iter%do_KL_interval == 0))
					{
						Array<2, float> estimated_fan_sums(data_fan_sums.get_index_range());
						make_fan_sum_data(estimated_fan_sums, efficiencies, max_ring_diff,
							half_fan_size);
						std::cout << "\tKL " << KL(data_fan_sums, estimated_fan_sums,
							threshold_for_KL);
					}
					std::cout << std::endl;
				}
			} // end efficiencies

		}
	}
	timer.stop();
	std::cout << "CPU time " << timer.value() << " secs" << std::endl;
	return EXIT_SUCCESS;
}

void
ListmodeToSinograms::estimate_randoms_()
{
	PETAcquisitionDataInFile acq_temp(template_proj_data_name.c_str());
	shared_ptr<ProjData> template_projdata_ptr = acq_temp.data();
	std::string filename = output_filename_prefix + "_randoms" + "_f1g1d0b0.hs";
	randoms_sptr = acq_temp.new_acquisition_data(); // filename);
	ProjData& proj_data = *randoms_sptr->data();

	const int num_rings =
		template_projdata_ptr->get_proj_data_info_ptr()->get_scanner_ptr()->
		get_num_rings();
	const int num_detectors_per_ring =
		template_projdata_ptr->get_proj_data_info_ptr()->get_scanner_ptr()->
		get_num_detectors_per_ring();
	DetectorEfficiencies& efficiencies = *det_eff_sptr;

	{
		const ProjDataInfoCylindricalNoArcCorr * const proj_data_info_ptr =
			dynamic_cast<const ProjDataInfoCylindricalNoArcCorr * const>
			(proj_data.get_proj_data_info_ptr());
		if (proj_data_info_ptr == 0)
		{
			error("Can only process not arc-corrected data\n");
		}

		const int mashing_factor =
			proj_data_info_ptr->get_view_mashing_factor();

		shared_ptr<Scanner>
			scanner_sptr(new Scanner(*proj_data_info_ptr->get_scanner_ptr()));
		unique_ptr<ProjDataInfo> uncompressed_proj_data_info_uptr
			(ProjDataInfo::construct_proj_data_info(scanner_sptr,
				/*span=*/1, max_ring_diff_for_fansums,
				/*num_views=*/num_detectors_per_ring / 2,
				scanner_sptr->get_max_num_non_arccorrected_bins(),
				/*arccorrection=*/false));
		const ProjDataInfoCylindricalNoArcCorr * const uncompressed_proj_data_info_ptr =
			dynamic_cast<const ProjDataInfoCylindricalNoArcCorr * const>
			(uncompressed_proj_data_info_uptr.get());
		Bin bin;
		Bin uncompressed_bin;

		for (bin.segment_num() = proj_data.get_min_segment_num();
			bin.segment_num() <= proj_data.get_max_segment_num();
			++bin.segment_num())
		{

			for (bin.axial_pos_num() = proj_data.get_min_axial_pos_num
				(bin.segment_num());
				bin.axial_pos_num() <= proj_data.get_max_axial_pos_num
				(bin.segment_num());
			++bin.axial_pos_num())
			{
				Sinogram<float> sinogram = proj_data_info_ptr->get_empty_sinogram
					(bin.axial_pos_num(), bin.segment_num());
				const float out_m = proj_data_info_ptr->get_m(bin);
				const int in_min_segment_num =
					proj_data_info_ptr->get_min_ring_difference(bin.segment_num());
				const int in_max_segment_num =
					proj_data_info_ptr->get_max_ring_difference(bin.segment_num());

				// now loop over uncompressed detector-pairs
				{
					for (uncompressed_bin.segment_num() = in_min_segment_num;
						uncompressed_bin.segment_num() <= in_max_segment_num;
						++uncompressed_bin.segment_num())
						for (uncompressed_bin.axial_pos_num() =
							uncompressed_proj_data_info_ptr->get_min_axial_pos_num
							(uncompressed_bin.segment_num());
					uncompressed_bin.axial_pos_num() <=
						uncompressed_proj_data_info_ptr->get_max_axial_pos_num
						(uncompressed_bin.segment_num());
					++uncompressed_bin.axial_pos_num())
						{
							const float in_m =
								uncompressed_proj_data_info_ptr->get_m(uncompressed_bin);
							if (fabs(out_m - in_m) > 1E-4)
								continue;

							// views etc
							if (proj_data.get_min_view_num() != 0)
								error("Can only handle min_view_num==0\n");
							for (bin.view_num() = proj_data.get_min_view_num();
								bin.view_num() <= proj_data.get_max_view_num();
								++bin.view_num())
							{

								for (bin.tangential_pos_num() = proj_data_info_ptr->get_min_tangential_pos_num();
									bin.tangential_pos_num() <= proj_data_info_ptr->get_max_tangential_pos_num();
									++bin.tangential_pos_num())
								{
									uncompressed_bin.tangential_pos_num() =
										bin.tangential_pos_num();
									for (uncompressed_bin.view_num() =
										bin.view_num()*mashing_factor;
										uncompressed_bin.view_num() <
										(bin.view_num() + 1)*mashing_factor;
									++uncompressed_bin.view_num())
									{
										int ra = 0, a = 0;
										int rb = 0, b = 0;
										uncompressed_proj_data_info_ptr->get_det_pair_for_bin(a, ra, b, rb,
											uncompressed_bin);
										/*(*segment_ptr)[bin.axial_pos_num()]*/
										sinogram[bin.view_num()][bin.tangential_pos_num()] +=
											efficiencies[ra][a] * efficiencies[rb][b%num_detectors_per_ring];
									}
								}
							}
						}
				}
				proj_data.set_sinogram(sinogram);
			}
		}
	}
	randoms_sptr->write(filename.c_str());
}

PETAcquisitionSensitivityModel::
PETAcquisitionSensitivityModel(PETAcquisitionData& ad)
{
	shared_ptr<PETAcquisitionData>
		sptr_ad(ad.new_acquisition_data());
	sptr_ad->inv(MIN_BIN_EFFICIENCY, ad);
	shared_ptr<BinNormalisation> 
		sptr_n(new BinNormalisationFromProjData(sptr_ad->data()));
	//shared_ptr<BinNormalisation> sptr_0;
	//norm_.reset(new ChainedBinNormalisation(sptr_n, sptr_0));
	norm_ = sptr_n;
	//norm_ = shared_ptr<BinNormalisation>
	//	(new BinNormalisationFromProjData(sptr_ad->data()));
}

PETAcquisitionSensitivityModel::
PETAcquisitionSensitivityModel(std::string filename)
{
	shared_ptr<BinNormalisation>
		sptr_n(new BinNormalisationFromECAT8(filename));
	//shared_ptr<BinNormalisation> sptr_0;
	//norm_.reset(new ChainedBinNormalisation(sptr_n, sptr_0));
	norm_ = sptr_n;
}

Succeeded 
PETAcquisitionSensitivityModel::set_up(const shared_ptr<ProjDataInfo>& sptr_pdi)
{
	return norm_->set_up(sptr_pdi);
}

void
PETAcquisitionSensitivityModel::unnormalise(PETAcquisitionData& ad) const
{
	BinNormalisation* norm = norm_.get();
	norm->undo(*ad.data(), 0, 1);
}

void
PETAcquisitionSensitivityModel::normalise(PETAcquisitionData& ad) const
{
	BinNormalisation* norm = norm_.get();
	norm->apply(*ad.data(), 0, 1);
}

PETAttenuationModel::PETAttenuationModel
(STIRImageData& id, PETAcquisitionModel& am)
{
	sptr_forw_projector_ = am.projectors_sptr()->get_forward_projector_sptr();
        if (is_null_ptr(sptr_forw_projector_))
          error("PETAttenuationModel: Forward projector not set correctly. Something wrong.");
	shared_ptr<BinNormalisation>
		sptr_n(new BinNormalisationFromAttenuationImage
		(id.data_sptr(), sptr_forw_projector_));
	norm_ = sptr_n;
}

void
PETAttenuationModel::unnormalise(PETAcquisitionData& ad) const
{
	//std::cout << "in PETAttenuationModel::unnormalise\n";
	BinNormalisation* norm = norm_.get();
	shared_ptr<DataSymmetriesForViewSegmentNumbers>
		symmetries_sptr(sptr_forw_projector_->get_symmetries_used()->clone());
	norm->undo(*ad.data(), 0, 1, symmetries_sptr);
}

void
PETAttenuationModel::normalise(PETAcquisitionData& ad) const
{
	BinNormalisation* norm = norm_.get();
	shared_ptr<DataSymmetriesForViewSegmentNumbers>
		symmetries_sptr(sptr_forw_projector_->get_symmetries_used()->clone());
	norm->apply(*ad.data(), 0, 1, symmetries_sptr);
}

//void
//PETAcquisitionModel::set_bin_efficiency
//(shared_ptr<PETAcquisitionData> sptr_data)
//{
//	shared_ptr<PETAcquisitionData>
//		sptr_ad(sptr_data->new_acquisition_data());
//	sptr_ad->inv(MIN_BIN_EFFICIENCY, *sptr_data);
//	sptr_normalisation_.reset
//		(new BinNormalisationFromProjData(sptr_ad->data()));
//	sptr_normalisation_->set_up(sptr_ad->get_proj_data_info_sptr());
//}

Succeeded 
PETAcquisitionModel::set_up(
	shared_ptr<PETAcquisitionData> sptr_acq,
	shared_ptr<STIRImageData> sptr_image)
{
	Succeeded s = Succeeded::no;
	if (sptr_projectors_.get()) {
		s = sptr_projectors_->set_up
			(sptr_acq->get_proj_data_info_sptr(), sptr_image->data_sptr());
		sptr_acq_template_ = sptr_acq;
		sptr_image_template_ = sptr_image;
	}
	if (s == Succeeded(Succeeded::yes)) {
		if (sptr_asm_ && sptr_asm_->data())
			s = sptr_asm_->set_up(sptr_acq->get_proj_data_info_sptr());
	}
	return s;
}

void 
PETAcquisitionModel::set_image_data_processor(stir::shared_ptr<ImageDataProcessor> sptr_processor)
{
	if (!sptr_projectors_)
		throw std::runtime_error("projectors need to be set before calling set_image_data_processor");

	sptr_projectors_->get_forward_projector_sptr()->set_pre_data_processor(sptr_processor);
	sptr_projectors_->get_back_projector_sptr()->set_post_data_processor(sptr_processor);
}

void 
PETAcquisitionModel::forward(PETAcquisitionData& ad, const STIRImageData& image,
	int subset_num, int num_subsets, bool zero)
{
	shared_ptr<ProjData> sptr_fd = ad.data();
	sptr_projectors_->get_forward_projector_sptr()->forward_project
		(*sptr_fd, image.data(), subset_num, num_subsets, zero);

	float one = 1.0;

	if (sptr_add_.get()) {
		std::cout << "additive term added...";
		ad.axpby(&one, ad, &one, *sptr_add_);
		//ad.axpby(1.0, ad, 1.0, *sptr_add_);
		std::cout << "ok\n";
	}
	else
		std::cout << "no additive term added\n";

	PETAcquisitionSensitivityModel* sm = sptr_asm_.get();
	if (sm && sm->data() && !sm->data()->is_trivial()) {
		std::cout << "applying unnormalisation...";
		sptr_asm_->unnormalise(ad);
		std::cout << "ok\n";
	}
	else
		std::cout << "no unnormalisation applied\n";

	if (sptr_background_.get()) {
		std::cout << "background term added...";
		ad.axpby(&one, ad, &one, *sptr_background_);
		//ad.axpby(1.0, ad, 1.0, *sptr_background_);
		std::cout << "ok\n";
	}
	else
		std::cout << "no background term added\n";
}

shared_ptr<PETAcquisitionData>
PETAcquisitionModel::forward(const STIRImageData& image, 
	int subset_num, int num_subsets)
{
	shared_ptr<PETAcquisitionData> sptr_ad;
	sptr_ad = sptr_acq_template_->new_acquisition_data();
	shared_ptr<ProjData> sptr_fd = sptr_ad->data();
	//if (num_subsets > 1)
	//	sptr_fd->fill(0.0f);
	forward(*sptr_ad, image, subset_num, num_subsets, num_subsets > 1);

	//sptr_projectors_->get_forward_projector_sptr()->forward_project
	//	(*sptr_fd, image.data(), subset_num, num_subsets);
	////sptr_fd->fill(1.0f);

	//if (sptr_add_.get()) {
	//	std::cout << "additive term added...";
	//	sptr_ad->axpby(1.0, *sptr_ad, 1.0, *sptr_add_);
	//	std::cout << "ok\n";
	//}
	//else
	//	std::cout << "no additive term added\n";

	////if (sptr_normalisation_.get() && !sptr_normalisation_->is_trivial()) {
	//PETAcquisitionSensitivityModel* sm = sptr_asm_.get();
	//if (sm && sm->data() && !sm->data()->is_trivial()) {
	//	std::cout << "applying unnormalisation...";
	//	sptr_asm_->unnormalise(*sptr_ad);
	//	//sptr_normalisation_->undo(*sptr_fd, 0, 1);
	//	std::cout << "ok\n";
	//}
	//else
	//	std::cout << "no unnormalisation applied\n";

	//if (sptr_background_.get()) {
	//	std::cout << "background term added...";
	//	sptr_ad->axpby(1.0, *sptr_ad, 1.0, *sptr_background_);
	//	std::cout << "ok\n";
	//}
	//else
	//	std::cout << "no background term added\n";

	return sptr_ad;
}

shared_ptr<STIRImageData> 
PETAcquisitionModel::backward(PETAcquisitionData& ad, 
	int subset_num, int num_subsets)
{
	shared_ptr<STIRImageData> sptr_id;
	sptr_id = sptr_image_template_->new_image_data();
	shared_ptr<Image3DF> sptr_im = sptr_id->data_sptr();

	//if (sptr_normalisation_.get() && !sptr_normalisation_->is_trivial()) {
	PETAcquisitionSensitivityModel* sm = sptr_asm_.get();
	if (sm && sm->data() && !sm->data()->is_trivial()) {
		std::cout << "applying unnormalisation...";
		shared_ptr<PETAcquisitionData> sptr_ad(ad.new_acquisition_data());
		sptr_ad->fill(ad);
		sptr_asm_->unnormalise(*sptr_ad);
		//sptr_normalisation_->undo(*sptr_ad->data(), 0, 1);
		std::cout << "ok\n";
		std::cout << "backprojecting...";
		sptr_projectors_->get_back_projector_sptr()->back_project
			(*sptr_im, *sptr_ad, subset_num, num_subsets);
		std::cout << "ok\n";
	}
	else {
		std::cout << "backprojecting...";
		sptr_projectors_->get_back_projector_sptr()->back_project
			(*sptr_im, ad, subset_num, num_subsets);
		std::cout << "ok\n";
	}

	return sptr_id;
}<|MERGE_RESOLUTION|>--- conflicted
+++ resolved
@@ -43,19 +43,11 @@
     if (input_filename.empty())
         throw std::runtime_error("ListmodeToSinograms::get_time_at_which_prompt_rate_exceeds_threshold: Filename missing");
 
-<<<<<<< HEAD
-    shared_ptr<ListModeData> lm_data_ptr
-      (read_from_file<ListModeData>(input_filename));
-
-    shared_ptr <ListRecord> record_sptr = lm_data_ptr->get_empty_record_sptr();
-    ListRecord& record = *record_sptr;
-=======
     shared_ptr<LMD> lm_data_ptr
       (read_from_file<LMD>(input_filename));
 
     shared_ptr <LMR> record_sptr = lm_data_ptr->get_empty_record_sptr();
     LMR& record = *record_sptr;
->>>>>>> e171e43b
 
     double current_time = -1;
     unsigned long num_prompts = 0UL;
@@ -124,15 +116,9 @@
 	unsigned int current_frame_num = 1;
 	{
 		// loop over all events in the listmode file
-<<<<<<< HEAD
-		shared_ptr<ListRecord> record_sptr =
-			lm_data_ptr->get_empty_record_sptr();
-		ListRecord& record = *record_sptr;
-=======
 		shared_ptr<LMR> record_sptr =
 			lm_data_ptr->get_empty_record_sptr();
 		LMR& record = *record_sptr;
->>>>>>> e171e43b
 
 		bool first_event = true;
 
