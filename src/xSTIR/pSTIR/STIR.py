--- conflicted
+++ resolved
@@ -224,166 +224,8 @@
         ry = _float_par(self.handle, self.name, 'radius_y')
         return (rx, ry)
 
-<<<<<<< HEAD
-class DataContainer(ABC):
-    '''
-    Abstract base class for an abstract data container.
-    '''
-    def __init__(self):
-        self.handle = None
-    def __del__(self):
-        if self.handle is not None:
-            pyiutil.deleteDataHandle(self.handle)
-    @abc.abstractmethod
-    def same_object(self):
-        '''
-        Returns an object of the same type as self.
-
-        Since this class is abstract, its methods cannot itself create a new
-        object when e.g. adding two objects of this class, so new object is
-        created by the first object using its same_object() method - see
-        __add__ below.
-        '''
-        pass
-    def norm(self):
-        '''
-        Returns the 2-norm of the container data viewed as a vector.
-        '''
-        assert self.handle is not None
-        handle = pystir.cSTIR_norm(self.handle)
-        check_status(handle)
-        r = pyiutil.floatDataFromHandle(handle)
-        pyiutil.deleteDataHandle(handle)
-        return r;
-    def dot(self, other):
-        '''
-        Returns the dot product of the container data with another container 
-        data viewed as vectors.
-        other: DataContainer
-        '''
-        assert_validities(self, other)
-        handle = pystir.cSTIR_dot(self.handle, other.handle)
-        check_status(handle)
-        r = pyiutil.floatDataFromHandle(handle)
-        pyiutil.deleteDataHandle(handle)
-        return r
-    def multiply(self, other):
-        '''
-        Returns the elementwise product of this and another container 
-        data viewed as vectors.
-        other: DataContainer
-        '''
-        assert_validities(self, other)
-        z = self.same_object()
-        z.handle = pystir.cSTIR_multiply(self.handle, other.handle)
-        check_status(z.handle)
-        return z
-    def divide(self, other):
-        '''
-        Returns the elementwise ratio of this and another container 
-        data viewed as vectors.
-        other: DataContainer
-        '''
-        assert_validities(self, other)
-        z = self.same_object()
-        z.handle = pystir.cSTIR_divide(self.handle, other.handle)
-        check_status(z.handle)
-        return z
-    def __add__(self, other):
-        '''
-        Overloads + for data containers.
-
-        Returns the sum of the container data with another container 
-        data viewed as vectors.
-        other: DataContainer
-        '''
-        assert_validities(self, other)
-        z = self.same_object()
-        z.handle = pystir.cSTIR_axpby(1.0, self.handle, 1.0, other.handle)
-        check_status(z.handle)
-        return z;
-    def __sub__(self, other):
-        '''
-        Overloads - for data containers.
-
-        Returns the difference of the container data with another container 
-        data viewed as vectors.
-        other: DataContainer
-        '''
-        assert_validities(self, other)
-        z = self.same_object()
-        z.handle = pystir.cSTIR_axpby(1.0, self.handle, -1.0, other.handle)
-        check_status(z.handle)
-        return z;
-    def __mul__(self, other):
-        '''
-        Overloads * for data containers multiplication by a scalar or another
-        data container.
-
-        Returns the product self*other if other is a scalar
-        or the elementwise product if it is DataContainer.
-        other: DataContainer or a (real or complex) scalar
-        '''
-        assert self.handle is not None
-        if type(self) == type(other):
-            return self.multiply(other)
-        z = self.same_object()
-        if type(other) == type(0):
-            other = float(other)
-        if type(other) == type(0.0):
-            z.handle = pystir.cSTIR_axpby(other, self.handle, 0.0, self.handle)
-##            z.handle = pystir.cSTIR_mult(other, self.handle)
-            z.src = 'mult'
-            check_status(z.handle)
-            return z;
-        else:
-            raise error('wrong multiplier')
-    def __rmul__(self, other):
-        '''
-        Overloads * for data containers multiplication by a scalar from
-        the left, i.e. computes and returns the product other*self.
-        other: a real or complex scalar
-        '''
-        assert self.handle is not None
-        z = self.same_object()
-        if type(other) == type(0):
-            other = float(other)
-        if type(other) == type(0.0):
-            z.handle = pystir.cSTIR_axpby(other, self.handle, 0.0, self.handle)
-            check_status(z.handle)
-            return z;
-        else:
-            raise error('wrong multiplier')
-    def __truediv__(self, other):
-        '''
-        Overloads / for data containers multiplication by a scalar or another
-        data container.
-
-        Returns the product self*other if other is a scalar
-        or the elementwise product if it is DataContainer.
-        other: DataContainer or a (real or complex) scalar
-        '''
-        assert self.handle is not None
-        if type(self) == type(other):
-            return self.divide(other)
-        z = self.same_object()
-        if type(other) == type(0):
-            other = float(other)
-        if type(other) == type(0.0):
-            z.handle = pystir.cSTIR_axpby(1/other, self.handle, 0.0, self.handle)
-            check_status(z.handle)
-            return z;
-        else:
-            raise error('wrong multiplier')
-    def copy(self):
-        '''alias of clone'''
-        return self.clone()
-
-class ImageData(DataContainer):
-=======
 #class ImageData(DataContainer):
 class ImageData(SIRF.ImageData):
->>>>>>> 88e9a935
     '''Class for PET image data objects.
 
     ImageData objects contains both geometric data and the actual voxel
